import functools
import ast
import copy

import astor
from staticfg import CFGBuilder
from staticfg.builder import invert
from ast_tools.stack import inspect_enclosing_env

from .transforms import inline_yield_from_functions
from ..ast_utils import get_ast, compile_function_to_file
from ..bitutils import clog2


def is_if_not_true(node):
    return (
        isinstance(node, ast.UnaryOp)
        and isinstance(node.op, ast.Not)
        and isinstance(node.operand, ast.NameConstant)
        and node.operand.value is True
    )


class RemoveIfTrues(ast.NodeTransformer):
    """
    Remove `if True:` nodes by replacing them with their body
    Remove `if not True:` nodes by replacing them with `pass`
    """
    def visit_If(self, node):
        node = self.generic_visit(node)
        if isinstance(node.test, ast.NameConstant) and node.test.value is True:
            return node.body
        elif is_if_not_true(node.test):
            return ast.Pass()
        return node


class MergeInverseIf(ast.NodeTransformer):
    """
    Merge cases where
    ```
    if cond:
        ...
    if invert(cond):
        ...
    ```
    into
    ```
    if cond:
        ...
    else:
        ...
    ```

    `invert` comes from the `staticfg` library, which is used in marking
    control flow graph paths, so this just tries to reconstruct the if/else
    structure found in the original code based on the control flow graph
    construction
    """
    def visit(self, node):
        if hasattr(node, 'body'):
            node.body = self.visit_body(node.body)
        if hasattr(node, 'orelse'):
            node.orelse = self.visit_body(node.orelse)
        return self.generic_visit(node)

    def visit_body(self, body):
        new_body = []
        skip_next = False
        for i, node in enumerate(body):
            if skip_next:
                continue
            new_body.append(node)
            if i == len(body) - 1:
                break
            if (isinstance(node, ast.If) and isinstance(body[i + 1], ast.If)
                    and ast.dump(invert(node.test))
                    == ast.dump(body[i + 1].test)):
                node.orelse = body[i + 1].body
                skip_next = True
            else:
                skip_next = False
        return new_body


def is_yield(statement):
    """
    Is this a statement of the form `yield <expr>`
    """
    return (isinstance(statement, ast.Expr)
            and isinstance(statement.value, ast.Yield))


def infeasible(conds, next_cond):
    for c in conds:
        if (ast.dump(c) == ast.dump(invert(next_cond)) or
                ast.dump(next_cond) == ast.dump(invert(c))):
            # simple case, found inverse conditions, skip this exit
            return True
    return False


def collect_paths_to_yield(start_idx, block, conds):
    """
    Given a start idx in a block, collect the paths to the next yield.

    Use a start offset because some yields occur inside a basic block, so the
    start of a path may not be the start of the block.

    Copies branch nodes and stores their `exitcase` into the test for use later
    (so we know the required condition of this path)

    conds tracks the current condition evaluations along the path (used to
    prune collections of infeasible paths)
    """
    path = []
    for statement in block.statements[start_idx:]:
        path.append(statement)
        if is_yield(statement):
            return [path]
    paths = []
    for exit in block.exits:
        _path = path
<<<<<<< HEAD
        _conds = conds
        if exit.exitcase is not None:
            if infeasible(conds, exit.exitcase):
                continue
=======
        if is_if_not_true(exit.exitcase):
            # skip 'if not True:'
            continue
        elif exit.exitcase is not None:
>>>>>>> d6a048b7
            assert (len(_path) == 1
                    and isinstance(_path[0], (ast.If, ast.While))), \
                "Expect branch"
            _path = _path.copy()
            _path[0] = copy.copy(_path[0])
            _path[0].test = exit.exitcase
            _conds = conds + [exit.exitcase]
        paths.extend(_path + p for p in collect_paths_to_yield(0, exit.target,
                                                               _conds))
    return paths


def build_method_name_map(tree):
    name_map = {}
    for stmt in tree.body:
        if isinstance(stmt, ast.FunctionDef):
            name_map[stmt.name] = stmt
    return name_map


def get_options(tree):
    class_vars = {}
    for stmt in tree.body:
        if isinstance(stmt, ast.Assign):
            assert len(stmt.targets) == 1 and \
                isinstance(stmt.targets[0], ast.Name)
            class_vars[stmt.targets[0].id] = stmt.value
    return class_vars


def _coroutine(defn_env, fn):
    tree = get_ast(fn).body[0]
    method_name_map = build_method_name_map(tree)

    options = get_options(tree)
    manual_encoding = options.get("_manual_encoding_", ast.NameConstant(False))
    if not isinstance(manual_encoding, ast.NameConstant):
        raise TypeError("_manual_encoding_ should be a boolean literal")
    manual_encoding = manual_encoding.value

    reset_type = options.get("_reset_type_", ast.parse("m.AsyncReset").body[0])

    call_method = method_name_map["__call__"]
    call_method = inline_yield_from_functions(call_method, method_name_map)

    # build cfg
    cfg = CFGBuilder().build(call_method.name, call_method)
    # debug cfg visualizer
    # cfg.build_visual(tree.name, 'pdf')

    # map from yield ast node (by id) to paths to other yields
    yield_paths = {}
    # map from yield ast node (by id) to numeric id (for state encoding)
    yield_encoding_map = {}

    # populate maps
    for block in cfg:
        for i, statement in enumerate(block.statements):
            if is_yield(statement):
                paths = collect_paths_to_yield(i + 1, block, [])
                yield_paths[statement] = paths
                if not manual_encoding:
                    # Encode by index
                    encoding = len(yield_encoding_map)
                else:
                    # TODO: Assumes previous stmt sets encoding
                    encoding = astor.to_source(
                        block.statements[i - 1].value
                    ).rstrip()
                yield_encoding_map[statement] = encoding

    # add yield state register declaration
    yield_state_width = clog2(len(yield_encoding_map))
    if not manual_encoding:
        method_name_map["__init__"].body.append(ast.parse(
            f"self.yield_state: m.Bits[{yield_state_width}] = 0"
        ).body[0])

    # create new call body
    call_method.body = []
    for i, (yield_, paths) in enumerate(yield_paths.items()):
        # condition based on yield state encoding for current start yield
        test = ast.parse(
            f"self.yield_state == {yield_encoding_map[yield_]}"
        ).body[0].value

        if i == 0:
            # for first if, populate new call method body
            curr_body = []
            call_method.body.append(ast.If(test, curr_body, []))
            prev_if = call_method.body[0]
        elif i == len(yield_paths) - 1:
            # Use the previous if's orelse block for final state
            curr_body = prev_if.orelse
        else:
            # use the previous if's orelse block (so we generate an if/elif
            # chain)
            curr_body = []
            prev_if.orelse.append(ast.If(test, curr_body, []))
            prev_if = prev_if.orelse[-1]

        # Emite code for each path
        for path in paths:
            body = curr_body
            end_yield = None
            for statement in path:
                if is_yield(statement):
                    end_yield = statement
                    break
                body.append(copy.deepcopy(statement))
                # If we encounter a branch, subsequent statements go inside the
                # branch
                if isinstance(statement, ast.While):
                    body[-1] = ast.If(body[-1].test, [], [])
                if isinstance(statement, ast.If):
                    body[-1].body = []
                    body[-1].orelse = []
                if isinstance(statement, (ast.If, ast.While)):
                    body = body[-1].body
            assert end_yield is not None, "Found path not ending in yield"

            if not manual_encoding:
                # Finish with updating the yield state register with the end
                # yield of the path
                body.append(ast.parse(
                    f"self.yield_state = m.bits("
                    f"{yield_encoding_map[end_yield]}, {yield_state_width})"
                ).body[0])

            # Return the value of the original end yield
            body.append(ast.Return(end_yield.value.value))

    # Remove if trues for readability
    call_method = RemoveIfTrues().visit(call_method)
    # Merge `if cond:` with `if not cond` for readability
    call_method = MergeInverseIf().visit(call_method)

    # Sequential stage
    reset_type_str = astor.to_source(reset_type).rstrip()
    tree.decorator_list = [ast.parse(
        f"m.circuit.sequential2(reset_type={reset_type_str})"
    ).body[0].value]

    # print(astor.to_source(tree))
    circuit = compile_function_to_file(tree, tree.name, defn_env)
    return circuit


coroutine = inspect_enclosing_env(_coroutine)<|MERGE_RESOLUTION|>--- conflicted
+++ resolved
@@ -120,18 +120,14 @@
             return [path]
     paths = []
     for exit in block.exits:
+        if is_if_not_true(exit.exitcase):
+            # skip 'if not True:'
+            continue
         _path = path
-<<<<<<< HEAD
         _conds = conds
         if exit.exitcase is not None:
             if infeasible(conds, exit.exitcase):
                 continue
-=======
-        if is_if_not_true(exit.exitcase):
-            # skip 'if not True:'
-            continue
-        elif exit.exitcase is not None:
->>>>>>> d6a048b7
             assert (len(_path) == 1
                     and isinstance(_path[0], (ast.If, ast.While))), \
                 "Expect branch"
@@ -272,7 +268,7 @@
     # Sequential stage
     reset_type_str = astor.to_source(reset_type).rstrip()
     tree.decorator_list = [ast.parse(
-        f"m.circuit.sequential2(reset_type={reset_type_str})"
+        f"m.circuit.sequential(reset_type={reset_type_str})"
     ).body[0].value]
 
     # print(astor.to_source(tree))
