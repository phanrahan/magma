--- conflicted
+++ resolved
@@ -4,15 +4,6 @@
 from magma.clock import (wire_default_clock, is_clock_or_nested_clock,
                          get_default_clocks)
 from magma.tuple import Tuple
-<<<<<<< HEAD
-
-
-def _drive_if_undriven_input(port, clocks):
-    if isinstance(port, (Tuple, Array)):
-        # list comp so it doesn't short circuit
-        undrivens = [_drive_if_undriven_input(p, clocks) for p in port]
-        return any(undrivens)
-=======
 
 
 def _drive_undriven_children(port, clocks):
@@ -24,7 +15,6 @@
 def _drive_if_undriven_input(port, clocks):
     if port.is_mixed():
         return _drive_undriven_children(port, clocks)
->>>>>>> de5cfa10
     if port.is_input() and port.trace() is None:
         if (isinstance(port, (Array, Tuple)) and
                 any(t.trace() is not None for t in port)):
