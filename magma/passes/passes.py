from abc import ABC, abstractmethod
from ..is_definition import isdefinition
from .tsort import tsort

__all__ = ['Pass', 'InstancePass', 'DefinitionPass', 'InstanceGraphPass']


class Pass(ABC):
    """Abstract base class for all passes"""
    def __init__(self, main):
        self.main = main

    def run(self):
        self.done()
        return self

    def done(self):
        pass


class InstancePass(Pass):
    def __init__(self, main):
        super().__init__(main)
        self.instances = []

    def _run(self, defn, path):
        for inst in defn.instances:
            inst_defn = type(inst)
            inst_path = path + (inst, )
            self.instances.append(inst_path)
            if callable(self):
                self(inst_path)
            if isdefinition(inst_defn):
                self._run(inst_defn, inst_path)

    def run(self):
        self._run(self.main, tuple())
        self.done()
        return self


class DefinitionPass(Pass):
    def __init__(self, main):
        super().__init__(main)
        self.defns = {}

    def _run(self, defn):
<<<<<<< HEAD
        if hasattr(defn, 'instances'):
            for inst in defn.instances:
                inst_defn = type(inst)
                if isdefinition(inst_defn):
                    self._run(inst_defn)
=======
        if not isdefinition(defn):
            return
        for inst in defn.instances:
            inst_defn = type(inst)
            if isdefinition(inst_defn):
                self._run(inst_defn)
>>>>>>> b7aca2d6
        # Call each definition only once.
        id_ = id(defn)
        if id_ not in self.defns:
            self.defns[id_] = defn
            if callable(self):
                self(defn)

    def run(self):
        self._run(self.main)
        self.done()
        return self


class BuildInstanceGraphPass(DefinitionPass):
    def __init__(self, main):
        super().__init__(main)
        self.graph = {}

    def __call__(self, defn):
        if defn not in self.graph:
            self.graph[defn] = []
        for inst in defn.instances:
            inst_defn = type(inst)
            if inst_defn not in self.graph:
                self.graph[inst_defn] = []
            if inst_defn not in self.graph[defn]:
                self.graph[defn].append(inst_defn)

    def done(self):
        graph = []
        for vert, edges in self.graph.items():
            graph.append((vert, edges))
        self.tsortedgraph = tsort(graph)


class InstanceGraphPass(Pass):
    def __init__(self, main):
        super(InstanceGraphPass, self).__init__(main)

        pass_ = BuildInstanceGraphPass(main).run()
        self.tsortedgraph = pass_.tsortedgraph

        if callable(self):
            for vert, edges in self.tsortedgraph:
                self(vert, edges)<|MERGE_RESOLUTION|>--- conflicted
+++ resolved
@@ -45,20 +45,12 @@
         self.defns = {}
 
     def _run(self, defn):
-<<<<<<< HEAD
-        if hasattr(defn, 'instances'):
-            for inst in defn.instances:
-                inst_defn = type(inst)
-                if isdefinition(inst_defn):
-                    self._run(inst_defn)
-=======
         if not isdefinition(defn):
             return
         for inst in defn.instances:
             inst_defn = type(inst)
             if isdefinition(inst_defn):
                 self._run(inst_defn)
->>>>>>> b7aca2d6
         # Call each definition only once.
         id_ = id(defn)
         if id_ not in self.defns:
