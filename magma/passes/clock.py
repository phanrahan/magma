import itertools
from typing import Iterable, Mapping

from magma.array import Array
from magma.circuit import Circuit, DefineCircuitKind
from magma.clock import (
    ClockTypes, Clock, Reset, Enable, ResetN, AsyncReset, AsyncResetN)
from magma.common import (
    only, IterableException, EmptyIterableException,
    NonSignletonIterableException)
from magma.logging import root_logger
from magma.passes.passes import DefinitionPass
from magma.primitives.wire import Wire
from magma.t import Type, Kind
from magma.tuple import Tuple


_logger = root_logger()


def _get_output_clocks_in_array(
        value: Array, clock_type: Kind) -> Iterable[Type]:
    """
    Gets all output values of type @clock_type recursively contained in @value.
    """
    first_clks = get_output_clocks_in_value(value[0], clock_type)
    try:
        first_clk = next(first_clks)
    except StopIteration:  # early exit to avoid traversing other elements
        return None
    yield first_clk
    yield from first_clks
    for elem in value[1:]:
        yield from get_output_clocks_in_value(elem, clock_type)


def get_output_clocks_in_value(value: Type, clock_type: Kind) -> Iterable[Type]:
    """
    Gets all output values of type @clock_type recursively contained in @value.
    """
    # Since we are looking for default drivers, only need to consider outputs.
    if value.is_input():
        return None
    if isinstance(value, clock_type):
        yield value
    if isinstance(value, Tuple):
        for elem in value:
            yield from get_output_clocks_in_value(elem, clock_type)
    if isinstance(value, Array):
        yield from _get_output_clocks_in_array(value, clock_type)


def get_output_clocks_in_defn(
        defn: DefineCircuitKind, clock_type: Kind) -> Iterable[Type]:
    """
    Gets all output values of type @clock_type in circuit @defn. This includes
    "input" ports of @defn and output ports of any instances contained in @defn.
    """
    for port in defn.interface.ports.values():
        yield from get_output_clocks_in_value(port, clock_type)
    for inst in defn.instances:
        if isinstance(type(inst), Wire):
            # We want to skip instances of Wire(T), because they are basically
            # buffers and therefore their outputs are not legitimate
            # drivers. Not doing so might result in spurrious "multiple clocks".
            continue
        for port in inst.interface.ports.values():
            yield from get_output_clocks_in_value(port, clock_type)


def get_all_output_clocks_in_defn(
        defn: DefineCircuitKind) -> Mapping[Kind, Type]:
    """
    Returns a map from each clock type to either the singleton output value of
    that type in @defn, or None (if there is none, or there are multiple).
    """
    default_clocks = {}
    for clock_type in ClockTypes:
        clocks = get_output_clocks_in_defn(defn, clock_type)
        try:
            clock = only(clocks)
        except IterableException:
            clock = None
        default_clocks[clock_type] = clock
    return default_clocks


def _get_undriven_clocks_in_array(
        value: Array, clock_type: Kind) -> Iterable[Type]:
    """
    Returns all undriven values of type @clock_type contained in array @value.
    """
    # First check if the first element has any undriven.
    it = get_undriven_clocks_in_value(value[0], clock_type)
    try:
        first = next(it)
    except StopIteration:  # early exit to avoid traversing other elements
        return
    yield first
    yield from it
    # NOTE(rsetaluri): Since magma does not allow zero-length arrays, we need to
    # check that the length of the array is > 1 before slicing it with [1:].
    if len(value) <= 1:
        return
    for elem in value[1:]:
        yield from get_undriven_clocks_in_value(elem, clock_type)


def get_undriven_clocks_in_value(
        value: Type, clock_type: Kind) -> Iterable[Type]:
    """Returns all undriven values of type @clock_type contained in @value."""
    if isinstance(value, Tuple):
        for elem in value:
            yield from get_undriven_clocks_in_value(elem, clock_type)
        return
    if isinstance(value, Array):
        yield from _get_undriven_clocks_in_array(value, clock_type)
        return
    if isinstance(value, clock_type) and value.trace() is None:
        # Trace back to last undriven driver.
        while value.driven():
            value = value.value()
        yield value
    return


def _drive_value_with_clock(value: Type, clk: Type):
    _logger.info(f"Auto-wiring {repr(clk)} to {repr(value)}")
    value @= clk


def drive_undriven_clocks_in_inst(
        defn: DefineCircuitKind, inst: Circuit, clock_type: Kind):
    """
    Drives all undriven input ports of @inst of type @clock_type with a default
    driver of type @clock_type contained in @defn. If no such default driver
    exists (either due to no drivers or multiple drivers existing), then this
    function is a no-op.
    """
    undrivens = []
    for port in inst.interface.inputs(include_clocks=True):
        undrivens = itertools.chain(
            undrivens, get_undriven_clocks_in_value(port, clock_type))
    try:
        undriven = next(undrivens)
    except StopIteration:
        return
    clks = get_output_clocks_in_defn(defn, clock_type)
    try:
        clk = only(clks)
    except EmptyIterableException:
        _logger.warning(
            f"Found no clocks in {defn.name}; skipping auto-wiring "
            f"{clock_type}")
        return
    except NonSignletonIterableException:
        _logger.warning(
            f"Found multiple clocks in {defn.name}; skipping auto-wiring "
            f"{clock_type}")
        return
    # Restore undrivens after popping off the first element.
    undrivens = itertools.chain([undriven], undrivens)
    for undriven in undrivens:
        _drive_value_with_clock(undriven, clk)


def drive_all_undriven_clocks_in_value(
        value: Type, clocks: Mapping[Kind, Type]) -> bool:
    """
    Drives all undriven input values contained in @value for each of the (clock
    type, default driver) pairs in @clocks.
    """
    has_undriven = False
    for clock_type, clk in clocks.items():
        if clk is None:
            continue
        undrivens = get_undriven_clocks_in_value(value, clock_type)
        for undriven in undrivens:
            has_undriven = True
            _drive_value_with_clock(undriven, clk)
    return has_undriven


def drive_undriven_clock_types_in_inst(defn: DefineCircuitKind, inst: Circuit):
    drive_undriven_clocks_in_inst(defn, inst, Clock)


def drive_undriven_other_clock_types_in_inst(
        defn: DefineCircuitKind, inst: Circuit):
    drive_undriven_clocks_in_inst(defn, inst, Reset)
    drive_undriven_clocks_in_inst(defn, inst, ResetN)
    drive_undriven_clocks_in_inst(defn, inst, AsyncReset)
    drive_undriven_clocks_in_inst(defn, inst, AsyncResetN)
    drive_undriven_clocks_in_inst(defn, inst, Enable)


class WireClockPass(DefinitionPass):
    def __call__(self, definition):
<<<<<<< HEAD
        with definition.open():
            for instance in definition.instances:
                wiredefaultclock(definition, instance)
                wireclock(definition, instance)
=======
        for instance in definition.instances:
            drive_undriven_clock_types_in_inst(definition, instance)
            drive_undriven_other_clock_types_in_inst(definition, instance)
>>>>>>> e908c36c
<|MERGE_RESOLUTION|>--- conflicted
+++ resolved
@@ -196,13 +196,7 @@
 
 class WireClockPass(DefinitionPass):
     def __call__(self, definition):
-<<<<<<< HEAD
         with definition.open():
             for instance in definition.instances:
-                wiredefaultclock(definition, instance)
-                wireclock(definition, instance)
-=======
-        for instance in definition.instances:
-            drive_undriven_clock_types_in_inst(definition, instance)
-            drive_undriven_other_clock_types_in_inst(definition, instance)
->>>>>>> e908c36c
+                drive_undriven_clock_types_in_inst(definition, instance)
+                drive_undriven_other_clock_types_in_inst(definition, instance)