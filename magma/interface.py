from itertools import chain
from collections import OrderedDict
from .conversions import array
<<<<<<< HEAD
from .ref import AnonRef, InstRef, DefnRef
from .t import Type, Kind, MagmaProtocolMeta, Direction
=======
from .ref import AnonRef, InstRef, DefnRef, LazyDefnRef
from .t import Type, Kind, MagmaProtocolMeta
from .port import INPUT, OUTPUT, INOUT
>>>>>>> 320b8a8a
from .clock import Clock, ClockTypes
from .array import Array
from .tuple import Tuple
from .compatibility import IntegerTypes, StringTypes


__all__  = ['DeclareInterface']
__all__ += ['Interface']
__all__ += ['InterfaceKind']
__all__ += ['DeclareLazyInterface']
__all__ += ['IO']


def _flatten(l):
    """
    Flat an iterable of iterables to list.
    """
    return list(chain(*l))


def _make_interface_name(decl):
    return f"Interface({', '.join([str(d) for d in decl])})"


def _is_valid_port(port):
    return isinstance(port, (Kind, Type, MagmaProtocolMeta))


def _parse(decl):
    """
    Parse argument declaration of the form:

        (name0, type0, name1, type1, ..., namen, typen)
    """
    if len(decl) % 2:
        raise ValueError(f"Expected even number of arguments, got {len(decl)}")

    names = decl[::2]
    ports = decl[1::2]
    # If name is empty, convert to the index.
    names = [name if name else i for i, name in enumerate(names)]
    # Check that all ports are given as instances of Kind or Type.
    if not all(_is_valid_port(port) for port in ports):
        raise ValueError(f"Expected kinds or types, got {ports}")

    return names, ports


def _make_interface_args(decl, renamed_ports, inst, defn):
    names, ports = _parse(decl)  # parse the class Interface declaration
    args = OrderedDict()
    for name, port in zip(names, ports):
        if   inst: ref = InstRef(inst, name)
        elif defn: ref = DefnRef(defn, name)
        else:      ref = AnonRef(name)

        if name in renamed_ports:
            ref.name = renamed_ports[name]
        if defn:
           port = port.flip()
        if isinstance(port, MagmaProtocolMeta):
            args[name] = port._from_magma_value_(port._to_magma_()(name=ref))
        else:
            args[name] = port(name=ref)

    return args


class _Interface(Type):
    """
    Abstract Base Class for an Interface.
    """
    def __str__(self):
        return str(type(self))

    def __repr__(self):
        s = ""
        for name, input in self.ports.items():
            if not input.is_input():
                continue
            output = input.value()
            if isinstance(output, (Array, Tuple)):
                if not output.iswhole(output.ts):
                    for i in range(len(input)):
                        iname = repr(input[i])
                        oname = repr(output[i])
                        s += f"wire({oname}, {iname})\n"
                    continue
            iname = repr(input)
            oname = repr(output)
            s += f"wire({oname}, {iname})\n"
        return s

    @classmethod
    def items(cls):
        return cls.ports.items()

    def __iter__(self):
        return iter(self.ports)

    def __len__(self):
        return len(self.ports.keys())

    def __getitem__(self, key):
        if isinstance(key, str):
            return self.ports[key]
        if isinstance(key, int):
            return self.arguments()[key]
        if isinstance(key, slice):
            return array([self[i] for i in range(*key.indices(len(self)))])
        raise ValueError(f"Expected key as str, int, or slice, got {key} "
                         f"({type(key)})")

    def arguments(self):
        """Return all the argument ports."""
        return list(self.ports.values())

    def inputs(self, include_clocks=False):
        """Return all the argument input ports."""
        fn = lambda port: port.is_input() and \
            (not isinstance(port, ClockTypes) or include_clocks)
        return list(filter(fn, self.ports.values()))

    def outputs(self):
        """Return all the argument output ports."""
        return list(filter(lambda port: port.is_output(), self.ports.values()))

    def args(self):
        """Return all the arguments as name, port."""
        return _flatten(self.ports.items())

    def decl(self):
        """
        Return all the arguments as name, flip(port) (same as the declaration).
        """
        return _flatten([name, type(port).flip()]
                        for name, port in self.ports.items())

    def inputargs(self):
        """Return all the input arguments as name, port."""
        return _flatten([name, port] for name, port in self.ports.items()
                        if port.is_input() and not isinstance(port, ClockTypes))

    def outputargs(self):
        """Return all the output arguments as name, port."""
        return _flatten([name, port] for name, port in self.ports.items()
                        if port.is_output())

    def clockargs(self):
        """Return all the clock arguments as name, port."""
        return _flatten([name, port] for name, port in self.ports.items()
                        if isinstance(port, ClockTypes))

    def clockargnames(self):
        """Return all the clock argument names."""
        return [name for name, port in self.ports.items()
                if isinstance(port, ClockTypes)]

    def isclocked(self):
        """Return True if this interface has a Clock."""
        return any(isinstance(port, ClockType) for
                   port in self.ports.values())

class Interface(_Interface):
    """Interface class."""
    def __init__(self, decl, renamed_ports={}):
        """
        This function assumes the port instances are provided:
            e.g. Interface('I0', In(Bit)(), 'I1', In(Bit)(), 'O', Out(Bit)())
        """
        names, ports = _parse(decl)
        args = OrderedDict()
        for name, port in zip(names, ports):
            if isinstance(name, IntegerTypes):
                name = str(name)  # convert integer to str, e.g. 0 to "0"
            if name in renamed_ports:
                raise NotImplementedError("Port renaming not implemented")
            args[name] = port
        self.ports = args

    def __str__(self):
        s = ", ".join(f"{k}: {v}" for k, v in self.ports.items())
        return f"Interface({s})"


class _DeclareInterface(_Interface):
    """
    _DeclareInterface class.

    First, an Interface is declared:
        Interface = DeclareInterface('I0', In(Bit), 'I1', In(Bit), 'O', Out(Bit))

    Then, the interface is instanced:
        interface = Interface()
    """
    def __init__(self, renamed_ports={}, inst=None, defn=None):
        self.ports = _make_interface_args(self.Decl, renamed_ports, inst, defn)


class _DeclareLazyInterface(_Interface):
    """_DeclareLazyInterface class"""
    def __init__(self, renamed_ports={}, inst=None, defn=None):
        # This interface declaration is only lazy for module definitions (not
        # instances). If @defn is not supplied, then we use the standard
        # (non-lazy) interface construction logic.
        if not defn:
            self.ports = _make_interface_args(self.Decl, renamed_ports, inst,
                                              defn)
            return
        args = OrderedDict()
        for name, port in self.io.ports.items():
            ref = port.name
            ref.set_defn(defn)
            if name in renamed_ports:
                ref.name = renamed_ports[name]
            args[name] = port

        self.ports = args


class InterfaceKind(Kind):
    def __init__(cls, *args, **kwargs):
        super().__init__(*args, **kwargs)
        ports = []
        key = None
        for i, arg in enumerate(cls.Decl):
            if i % 2 == 0:
                key = arg
            else:
                ports.append((key, arg))
        cls.ports = OrderedDict(ports)

    def items(cls):
        return cls.ports.items()

    def __iter__(cls):
        return iter(cls.ports)

    def __str__(cls):
        args = []
        for i, arg in enumerate(cls.Decl):
            if i % 2 == 0:
                args.append(f"\"{arg}\"")
            else:
                args.append(str(arg))
        return ", ".join(args)

    def __eq__(cls, rhs):
        return cls.Decl == rhs.Decl

    __ne__=Kind.__ne__
    __hash__=Kind.__hash__


def DeclareInterface(*decl, **kwargs):
    """Interface factory function."""
    name = _make_interface_name(decl)
    dct = dict(Decl=decl, **kwargs)
    return InterfaceKind(name, (_DeclareInterface,), dct)


def DeclareLazyInterface(io, **kwargs):
    """LazyInterface factory function"""
    decl = io.decl()
    name = _make_interface_name(decl)
    dct = dict(io=io, Decl=io.decl(), **kwargs)
    return InterfaceKind(name, (_DeclareLazyInterface,), dct)


class IO:
    """
    Class for creating an interface bundle.

    @kwargs: ordered dict of {name: type}, ala decl.
    """
    # Note that because we require kwargs to be ordered, we have a strong
    # requirement here for >= python version 3.6. See
    # https://www.python.org/dev/peps/pep-0468/.
    def __init__(self, **kwargs):
        self.ports = {}
        self.__decl = []
        for name, typ in kwargs.items():
            ref = LazyDefnRef(name=name)
            port = typ.flip()(name=ref)
            self.ports[name] = port
            self.__decl += [name, typ]
            setattr(self, name, port)

    def decl(self):
        return self.__decl<|MERGE_RESOLUTION|>--- conflicted
+++ resolved
@@ -1,14 +1,8 @@
 from itertools import chain
 from collections import OrderedDict
 from .conversions import array
-<<<<<<< HEAD
-from .ref import AnonRef, InstRef, DefnRef
+from .ref import AnonRef, InstRef, DefnRef, LazyDefnRef
 from .t import Type, Kind, MagmaProtocolMeta, Direction
-=======
-from .ref import AnonRef, InstRef, DefnRef, LazyDefnRef
-from .t import Type, Kind, MagmaProtocolMeta
-from .port import INPUT, OUTPUT, INOUT
->>>>>>> 320b8a8a
 from .clock import Clock, ClockTypes
 from .array import Array
 from .tuple import Tuple
