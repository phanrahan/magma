--- conflicted
+++ resolved
@@ -2,20 +2,12 @@
 from collections import OrderedDict
 from .conversions import array
 from .ref import AnonRef, InstRef, DefnRef
-<<<<<<< HEAD
-from .t import Type, Kind, In, Out, Flip
+from .t import Type, Kind, In, Flip, is_whole 
 from .bit import Bit
 from .port import INPUT, OUTPUT, INOUT
 from .clock import Clock, ClockTypes
 from .array import Array
 from .tuple import Tuple, Product
-=======
-from .t import Type, Kind
-from .port import INPUT, OUTPUT, INOUT
-from .clock import ClockType, ClockTypes
-from .array import ArrayType
-from .tuple import TupleType
->>>>>>> 87f16fdd
 from .compatibility import IntegerTypes, StringTypes
 from .wire import Wire
 
@@ -25,10 +17,6 @@
 __all__ += ['InterfaceKind']
 
 
-<<<<<<< HEAD
-        names.append(name)
-        ports.append(port)
-=======
 def _flatten(l):
     """
     Flat an iterable of iterables to list.
@@ -50,9 +38,9 @@
     # If name is empty, convert to the index.
     names = [name if name else str(i) for i, name in enumerate(names)]
     # Check that all ports are given as instances of Kind or Type.
-    if not all(isinstance(port, (Kind, Type)) for port in ports):
-        raise ValueError(f"Expected kinds or types, got {ports}")
->>>>>>> 87f16fdd
+    if not all(isinstance(port, (Kind, Type, Tuple, Wire)) or
+               issubclass(port, Tuple) for port in ports):
+        raise ValueError(f"Expected kinds, types, tuples, or wires, got {ports}")
 
     return names, ports
 
@@ -67,26 +55,10 @@
     def __repr__(self):
         s = ""
         for name, input in self.ports.items():
-<<<<<<< HEAD
-            if input.is_input():
-                output = input.value()
-                if isinstance(output, Array):
-                  # or isinstance(output, TupleType):
-                    if not output.iswhole(output.ts):
-                        for i in range(len(input)):
-                            iname = repr( input[i] )
-                            oname = repr( output[i] )
-                            s += 'wire({}, {})\n'.format(oname, iname)
-                        continue
-                iname = repr( input )
-                oname = repr( output )
-                s += 'wire({}, {})\n'.format(oname, iname)
-=======
-            if not input.isinput():
+            if not input.is_input():
                 continue
             output = input.value()
-            if isinstance(output, (ArrayType, TupleType)):
-                if not output.iswhole(output.ts):
+            if (isinstance(output, Array) and not output.iswhole(output.ts)) or (isinstance(output, Tuple) and not is_whole(output)):
                     for i in range(len(input)):
                         iname = repr(input[i])
                         oname = repr(output[i])
@@ -95,7 +67,6 @@
             iname = repr(input)
             oname = repr(output)
             s += f"wire({oname}, {iname})\n"
->>>>>>> 87f16fdd
         return s
 
     @classmethod
@@ -123,63 +94,35 @@
         return list(self.ports.values())
 
     def inputs(self, include_clocks=False):
-<<<<<<< HEAD
-        return [port for name, port in self.ports.items() \
-                    if port.is_input() and (not isinstance(port, ClockTypes) or include_clocks) ]
-#                                    name not in ['SET', 'CIN']]
-=======
         """Return all the argument input ports."""
-        fn = lambda port: port.isinput() and \
+        fn = lambda port: port.is_input() and \
             (not isinstance(port, ClockTypes) or include_clocks)
         return list(filter(fn, self.ports.values()))
->>>>>>> 87f16fdd
 
     def outputs(self):
-<<<<<<< HEAD
-        return [port for name, port in self.ports.items() if port.is_output()]
-
-=======
         """Return all the argument output ports."""
-        return list(filter(lambda port: port.isoutput(), self.ports.values()))
->>>>>>> 87f16fdd
+        return list(filter(lambda port: port.is_output(), self.ports.values()))
 
     def args(self):
         """Return all the arguments as name, port."""
         return _flatten(self.ports.items())
 
     def decl(self):
-<<<<<<< HEAD
-        return flatten([name, Flip(port.type_)] \
-                             for name, port in self.ports.items()  )
-=======
         """
         Return all the arguments as name, flip(port) (same as the declaration).
         """
-        return _flatten([name, type(port).flip()]
+        return _flatten([name, Flip(port.type_)]
                         for name, port in self.ports.items())
->>>>>>> 87f16fdd
 
     def inputargs(self):
-<<<<<<< HEAD
-        return flatten( \
-                [name, port] for name, port in self.ports.items() \
-                    if port.is_input() and not isinstance(port, ClockTypes) )
-#                                    name not in ['SET', 'CIN']] )
-=======
         """Return all the input arguments as name, port."""
         return _flatten([name, port] for name, port in self.ports.items()
-                        if port.isinput() and not isinstance(port, ClockTypes))
->>>>>>> 87f16fdd
+                        if port.is_input() and not isinstance(port, ClockTypes))
 
     def outputargs(self):
-<<<<<<< HEAD
-        return flatten( [name, port] for name, port in self.ports.items() \
-                            if port.is_output() )
-=======
         """Return all the output arguments as name, port."""
         return _flatten([name, port] for name, port in self.ports.items()
-                        if port.isoutput())
->>>>>>> 87f16fdd
+                        if port.is_output())
 
     def clockargs(self):
         """Return all the clock arguments as name, port."""
@@ -187,37 +130,15 @@
                         if isinstance(port, ClockTypes))
 
     def clockargnames(self):
-<<<<<<< HEAD
-        return [name for name, port in self.ports.items() \
-                    if isinstance(port._value, ClockTypes) ]
-#                                or name in ['SET'] ]
-
-=======
         """Return all the clock argument names."""
         return [name for name, port in self.ports.items()
-                if isinstance(port, ClockTypes)]
->>>>>>> 87f16fdd
+                if isinstance(port._value, ClockTypes)]
 
     def isclocked(self):
-<<<<<<< HEAD
-        for name, port in self.ports.items():
-            if isinstance(port, Clock):
-                return True
-        return False
-
-#
-# Interface class
-#
-# This function assumes the port instances are provided
-#
-#  e.g. Interface('I0', In(Bit)(), 'I1', In(Bit)(), 'O', Out(Bit)())
-#
-=======
         """Return True if this interface has a Clock."""
         return any(isinstance(port, ClockType) for
                    port in self.ports.values())
 
->>>>>>> 87f16fdd
 class Interface(_Interface):
     """Interface class."""
     def __init__(self, decl, renamed_ports={}):
@@ -263,14 +184,8 @@
             if name in renamed_ports:
                 ref.name = renamed_ports[name]
             if defn:
-<<<<<<< HEAD
-               port = Flip(port)
-
+                port = Flip(port)
             args[name] = Wire(port, name=ref)
-=======
-               port = port.flip()
-            args[name] = port(name=ref)
->>>>>>> 87f16fdd
 
         self.ports = args
 
