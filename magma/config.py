from abc import ABC, abstractmethod
from os import getenv


class ConfigBase(ABC):
    @abstractmethod
    def get(self):
        raise NotImplementedError()

    @abstractmethod
    def set(self, value):
        raise NotImplementedError()


class RuntimeConfig(ConfigBase):
    def __init__(self, init):
        self.value = init

    def get(self):
        return self.value

    def set(self, value):
        self.value = value


class EnvConfig(RuntimeConfig):
    """
    Class for capturing runtime variables which can be read from environment
    variables.

    @env_key: Key for environment variable. Can be different than magma runtime
    config key.

    @default: Default value for variable if not found in environment.

    @typ: Optional argument for the type of this variable. Since all environment
    variables are stored as strings, specifying this argument automatically
    promotes strings to the provided type.
    """
    def __init__(self, env_key, default, typ=None):
        init = getenv(env_key, default)
        if typ is not None:
            init = typ(init)
        super().__init__(init)
        self.env_key = env_key
        self.default = default
        self.typ = typ

    def reset(self, default=None):
        if not default:
            default = self.default
        value = getenv(self.env_key, default)
        if self.typ is not None:
            value = typ(value)
        self.set(value)


class ConfigManager:
    __entries = {}

    def __init__(self, **kwargs):
        self._register(**kwargs)

    def _register(self, **kwargs):
        for key, value in kwargs.items():
            if key in ConfigManager.__entries:
                raise RuntimeError(f"Config with key '{key}' already exists")
            ConfigManager.__entries[key] = value

    def register(self, **kwargs):
        self._register(**kwargs)

    def __get(self, key):
        return ConfigManager.__entries[key].get()

    def __set(self, key, value):
        ConfigManager.__entries[key].set(value)

    def __getattr__(self, key):
        return self.__get(key)

    def __setattr__(self, key, value):
        self.__set(key, value)

    def __getitem__(self, key):
        return self.__get(key)

    def __setitem__(self, key, value):
        self.__set(key, value)


config = ConfigManager(
    compile_dir=RuntimeConfig("normal"),
<<<<<<< HEAD
    debug_mode=RuntimeConfig(False),
    use_namer_dict=RuntimeConfig(False),
    use_generator_debug_rewriter=RuntimeConfig(False)
=======
    debug_mode=RuntimeConfig(False)
>>>>>>> 2a32127b
)


def get_debug_mode():
    return config.debug_mode


def get_compile_dir():
    return config.compile_dir


def set_debug_mode(value):
    config.debug_mode = value


def set_compile_dir(value):
    config.compile_dir = value<|MERGE_RESOLUTION|>--- conflicted
+++ resolved
@@ -91,13 +91,8 @@
 
 config = ConfigManager(
     compile_dir=RuntimeConfig("normal"),
-<<<<<<< HEAD
-    debug_mode=RuntimeConfig(False),
-    use_namer_dict=RuntimeConfig(False),
-    use_generator_debug_rewriter=RuntimeConfig(False)
-=======
+    use_generator_debug_rewriter=RuntimeConfig(False),
     debug_mode=RuntimeConfig(False)
->>>>>>> 2a32127b
 )
 
 
