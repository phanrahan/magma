--- conflicted
+++ resolved
@@ -62,11 +62,7 @@
         o.wires = new
 
 
-<<<<<<< HEAD
-def fast_mergewires(w, i, o, debug_info):
-=======
-def fast_merge_wires(w, i, o):
->>>>>>> 87f16fdd
+def fast_merge_wires(w, i, o, debug_info):
     w.inputs = i.wires.inputs + o.wires.inputs
     w.outputs = i.wires.outputs + o.wires.outputs
     w.inputs = list(set(w.inputs))
@@ -82,18 +78,10 @@
     for p in w.outputs:
         p.wires = w
 
-<<<<<<< HEAD
-#
-# A Wires object has a list of input and output Ports.
-#
 class Wires:
-=======
-
-class Wire:
     """
     A Wire has a list of input and output Ports.
     """
->>>>>>> 87f16fdd
     def __init__(self):
         self.inputs = []
         self.outputs = []
@@ -102,30 +90,13 @@
         """
         Anon Ports are added to the input or output list of this wire.
 
-<<<<<<< HEAD
-        # anon Ports are added to the input or output list of this wire
-        #
-        # connecting to a non-anonymous port to an anonymous port
-        # add the non-anonymous port to the wire associated with the
-        # anonymous port
-
-        #print(str(o), o.anon(), o.bit.is_input(), o.bit.is_output())
-        #print(str(i), i.anon(), i.bit.is_input(), i.bit.is_output())
-
-        if not o.anon():
-            #assert o.bit.direction is not None
-            if o.bit.is_input():
-                report_wiring_error(f"Using `{o.bit.debug_name}` (an input) as an output", debug_info)
-=======
         Connecting to a non-anonymous port to an anonymous port add the
         non-anonymous port to the wire associated with the anonymous port.
         """
-
         if not o.anon():
-            if o.bit.isinput():
+            if o.bit.is_input():
                 report_wiring_error(f"Using `{o.bit.debug_name}` (an input) as "
                                     f"an output", debug_info)
->>>>>>> 87f16fdd
                 return
 
             if o not in self.outputs:
@@ -139,15 +110,9 @@
                 self.outputs.append(o)
 
         if not i.anon():
-<<<<<<< HEAD
-            #assert i.bit.direction is not None
             if i.bit.is_output():
-                report_wiring_error(f"Using `{i.bit.debug_name}` (an output) as an input", debug_info)
-=======
-            if i.bit.isoutput():
                 report_wiring_error(f"Using `{i.bit.debug_name}` (an output) "
                                     f"as an input", debug_info)
->>>>>>> 87f16fdd
                 return
 
             if i not in self.inputs:
@@ -183,12 +148,7 @@
     """
     def __init__(self, bit):
         self.bit = bit
-<<<<<<< HEAD
-
         self.wires = Wires()
-=======
-        self.wires = Wire()
->>>>>>> 87f16fdd
 
     def __repr__(self):
         return repr(self.bit)
@@ -204,23 +164,12 @@
         Wire a port to a port.
         """
         if i.wires and o.wires and i.wires is not o.wires:
-<<<<<<< HEAD
-            # print('merging', i.wires.inputs, i.wires.outputs)
-            # print('merging', o.wires.inputs, o.wires.outputs)
             w = Wires()
-=======
-            w = Wire()
->>>>>>> 87f16fdd
             if get_debug_mode():
                 merge_wires(w, i.wires, debug_info)
                 merge_wires(w, o.wires, debug_info)
             else:
-<<<<<<< HEAD
-                fast_mergewires(w, i, o, debug_info)
-            # print('after merge', w.inputs, w.outputs)
-=======
-                fast_merge_wires(w, i, o)
->>>>>>> 87f16fdd
+                fast_merge_wires(w, i, o, debug_info)
         elif o.wires:
             w = o.wires
         elif i.wires:
