--- conflicted
+++ resolved
@@ -846,26 +846,20 @@
     def _add_ports(self, **kwargs):
         return list(self._add_port(name, typ) for name, typ in kwargs.items())
 
-<<<<<<< HEAD
     @property
     def _instances(self):
         return self._context.placer.instances.copy()
 
-    def _set_namespace_key(self, key, value):
-=======
     def _set_definition_attr(self, key, value):
->>>>>>> 8439685f
         if key in CircuitBuilder._RESERVED_NAMESPACE_KEYS:
             raise Exception(f"Can not set reserved attr '{key}'")
         self._dct[key] = value
 
-<<<<<<< HEAD
     def _set_inst_attr(self, key, value):
         self._inst_attrs[key] = value
-=======
+
     def _open(self):
         return _DefinitionContextManager(self._context)
->>>>>>> 8439685f
 
     def _finalize(self):
         raise NotImplementedError()
@@ -899,13 +893,9 @@
         DefineCircuitKind.__prepare__(self._name, bases)
         self._defn = DefineCircuitKind(self._name, bases, dct)
         self._finalized = True
-<<<<<<< HEAD
-        inst = t(name=self._name)
+        if dont_instantiate:
+            return None
+        inst = self._defn(name=self.instance_name)
         for k, v in self._inst_attrs.items():
             setattr(inst, k, v)
-        return inst
-=======
-        if dont_instantiate:
-            return None
-        return self._defn(name=self.instance_name)
->>>>>>> 8439685f
+        return inst