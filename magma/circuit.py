import ast
import enum
import textwrap
import inspect
from functools import wraps
from collections import namedtuple
import os

import six
from .config import get_compile_dir, set_compile_dir
# TODO: Remove circular dependency required for `circuit.bind` logic
import magma as m
from . import cache_definition
from .clock import ClockTypes
from .common import deprecated
from .interface import *
from .wire import *
from .config import get_debug_mode
from .debug import get_callee_frame_info, debug_info
from .logging import root_logger
from .is_definition import isdefinition
from .ref import AnonRef, ArrayRef, TupleRef, DefnRef, InstRef
from .bit import VCC, GND
from .array import Array
from .placer import Placer, StagedPlacer
from .tuple import Tuple
from .passes.ignore_errors import IgnoreUndrivenPass, IgnoreUnusedPass
from .digital import Digital
from magma.syntax.combinational import combinational
from magma.syntax.sequential import sequential
from magma.syntax.verilog import combinational_to_verilog, \
    sequential_to_verilog
from .verilog_utils import value_to_verilog_name
from .view import PortView

__all__ = ['AnonymousCircuitType']
__all__ += ['AnonymousCircuit']

__all__ += ['CircuitType']
__all__ += ['Circuit']
__all__ += ['DeclareCircuit']
__all__ += ['DefineCircuit', 'EndDefine', 'EndCircuit']

__all__ += ['CopyInstance']
__all__ += ['circuit_type_method']
__all__ += ['circuit_generator']

circuit_type_method = namedtuple('circuit_type_method', ['name', 'definition'])

_logger = root_logger()


class _SyntaxStyle(enum.Enum):
    NONE = enum.auto()
    OLD = enum.auto()
    NEW = enum.auto()


# Maintain a stack of nested definitions.
class _PlacerBlock:
    __stack = []

    def __init__(self, placer):
        self.__placer = placer

    def __enter__(self):
        _PlacerBlock.push(self.__placer)

    def __exit__(self, typ, value, traceback):
        _PlacerBlock.pop()

    @classmethod
    def push(cls, placer):
        cls.__stack.append(placer)

    @classmethod
    def pop(cls):
        if not cls.__stack:
            return None
        return cls.__stack.pop()

    @classmethod
    def peek(cls):
        if not cls.__stack:
            return None
        return cls.__stack[-1]


def _setattrs(obj, dct):
    for k, v in dct.items():
        if isinstance(k, str):
            setattr(obj, k, v)


def _has_definition(cls, port=None):
    if cls.instances:
        return True
    if port is None:
        interface = getattr(cls, "interface", None)
        if not interface:
            return None
        return any(_has_definition(cls, p) for p in interface.ports.values())
    if isinstance(port, Tuple) or isinstance(port, Array):
        return any(_has_definition(cls, elem) for elem in port)
    if not port.is_output():
        return port.value() is not None
    return False


def _get_interface_decl(cls):
    if hasattr(cls, "IO") and hasattr(cls, "io"):
        _logger.warning("'IO' and 'io' should not both be specified, ignoring "
                        "'io'", debug_info=cls.debug_info)
    # TODO(setaluri): Simplify this logic and remove InterfaceKind check
    # (this is a artifact of the circuit_generator decorator).
    if hasattr(cls, 'IO'):
        cls._syntax_style_ = _SyntaxStyle.OLD
        _logger.warning("'IO = [...]' syntax is deprecated, use "
                        "'io = IO(...)' syntax instead",
                        debug_info=cls.debug_info)
        if isinstance(cls.IO, InterfaceKind):
            return None
        return DeclareInterface(*cls.IO)
    if hasattr(cls, "io"):
        cls._syntax_style_ = _SyntaxStyle.NEW
        return DeclareLazyInterface(cls.io)
    return None


def _add_intermediate_value(value, values):
    """
    Add an intermediate value `value` to `values`, handling members of
    recursive types.  Used by `_get_intermediate_values` as part of
    `CircuitKind.__repr__`.
    """
    # If we encounter a member of an array or tuple, add the entire parent
    # value (only once)
    if isinstance(value.name, ArrayRef):
        _add_intermediate_value(value.name.array, values)
    elif isinstance(value.name, TupleRef):
        _add_intermediate_value(value.name.tuple, values)
    elif not isinstance(value.name, (DefnRef, InstRef, AnonRef)):
        if value is VCC or value is GND:
            # Skip VCC and GND because they are special
            return
        if not any(value is x for x in values):
            values.append(value)


def _get_intermediate_values(value, values):
    """
    Retrieve the intermediate values connected to `value` and put them into
    `values`

    Used in the implementation of `CircuitKind.__repr__` to emit the temporary
    values in a circuit.
    """
    if value.is_output():
        return
    if value.is_mixed():
        # Mixed
        for v in value:
            _get_intermediate_values(v, values)
        return
    driver = value.value()
    if driver is None:
        return
    if isinstance(value, (Array, Tuple)) and driver.name.anon():
        for elem in value:
            _get_intermediate_values(elem, values)
    else:
        while driver is not None:
            _add_intermediate_value(driver, values)
            if not driver.is_output():
                value = driver
                driver = driver.value()
            else:
                driver = None


class CircuitKind(type):
    def __prepare__(name, bases, **kwargs):
        _PlacerBlock.push(StagedPlacer(name))
        return type.__prepare__(name, bases, **kwargs)

    """Metaclass for creating circuits."""
    def __new__(metacls, name, bases, dct):
        # Override class name if supplied (and save class name).
        cls_name = dct.get("_cls_name_", name)
        name = dct.setdefault('name', name)

        dct.setdefault('renamed_ports', {})
        dct.setdefault('primitive', False)
        dct.setdefault('coreir_lib', 'global')
        dct["inline_verilog_strs"] = []
        dct["bind_modules"] = {}

        # If in debug_mode is active and debug_info is not supplied, attach
        # callee stack info.
        dct.setdefault("debug_info", None)
        if get_debug_mode() and not dct["debug_info"]:
            callee_frame = inspect.getframeinfo(
                inspect.currentframe().f_back.f_back)
            module = inspect.getmodule(inspect.stack()[2][0])
            dct["debug_info"] = debug_info(callee_frame.filename,
                                           callee_frame.lineno, module)

        cls = type.__new__(metacls, name, bases, dct)

        for method in dct.get('circuit_type_methods', []):
            setattr(cls, method.name, method.definition)

        # Create interface for this circuit class.
        cls._syntax_style_ = _SyntaxStyle.NONE
        IO = _get_interface_decl(cls)
        if IO is not None:
            cls.IO = IO
            cls.interface = cls.IO(defn=cls,
                                   renamed_ports=dct["renamed_ports"])
            _setattrs(cls, cls.interface.ports)
        placer = _PlacerBlock.pop()
        if placer:
            assert placer.name == cls_name
            cls._placer = placer.finalize(cls)
        else:
            cls._placer = Placer(cls)

        return cls

    def __call__(cls, *largs, **kwargs):
        if get_debug_mode():
            debug_info = get_callee_frame_info()
            kwargs["debug_info"] = debug_info
        self = super(CircuitKind, cls).__call__(*largs, **kwargs)
        if hasattr(cls, 'IO'):
            interface = cls.IO(inst=self, renamed_ports=cls.renamed_ports)
            self.setinterface(interface)
        return self

    def __str__(cls):
        interface = ""
        if hasattr(cls, "interface"):
            interface = ", ".join(f"{name}: {_type}"
                                  for name, _type in cls.interface.items())
            interface = f"({interface})"
        return f"{cls.__name__}{interface}"

    def __repr__(cls):
        if not hasattr(cls, 'IO'):
            return super().__repr__()

        name = cls.__name__
        args = str(cls.IO)

        if not hasattr(cls, "instances"):
            return f"{name} = DeclareCircuit(\"{name}\", {args})"
        s = f"{name} = DefineCircuit(\"{name}\", {args})\n"
        sorted_instances = sorted(cls.instances, key=lambda x: x.name)

        values = []
        for instance in sorted_instances:
            values.extend(list(instance.interface.ports.values()))
        values.extend(cls.interface.ports.values())
        intermediate_values = []
        for value in values:
            _get_intermediate_values(value, intermediate_values)
        if intermediate_values:
            s += "\n".join(
                f"{value.name} = {repr(value)}" for value in intermediate_values
            ) + "\n"

        # Emit instances.
        for instance in sorted_instances:
            s += repr(instance) + '\n'
        # Emit wires from instances.
        for instance in sorted_instances:
            s += repr(instance.interface)
        s += repr(cls.interface)
        s += "EndCircuit()"
        return s

    def rename(cls, new_name):
        if cls.verilogFile:
            raise Exception("Can not rename a verilog wrapped file")

        old_name = cls.name
        cls.name = new_name
        cls.coreir_name = new_name
        cls.verilog_name = new_name
        cls.__name__ = new_name

        # NOTE(rsetaluri): This is a very hacky way to try to rename wrapped
        # verilog. We simply replace the first instance of "module <old_name>"
        # with "module <new_name>". This ignores the possibility of "module
        # <new_name>" existing anywhere else, most likely in comments etc. The
        # more robust way to do this would to modify the AST directly and
        # generate the new verilog code.
        #
        # Instead, at the top of this function, we raise an exception for
        # verilog wrapped files. That is, for now it is considered an error to
        # try to rename a verilog wrapped circuit.
        if cls.verilogFile:
            find_str = f"module {old_name}"
            replace_str = f"module {new_name}"
            assert cls.verilogFile.find(find_str) != -1
            cls.verilogFile = cls.verilogFile.replace(find_str, replace_str, 1)

    def find(cls, defn):
        name = cls.__name__
        if not isdefinition(cls):
            return defn
        for i in cls.instances:
            type(i).find(defn)
        if name not in defn:
            defn[name] = cls
        return defn

    def inline_verilog(cls, inline_str, **kwargs):
        format_args = {}
        for key, arg in kwargs.items():
            if isinstance(arg, m.Type):
                arg = value_to_verilog_name(arg)
            elif isinstance(arg, PortView):
                arg = value_to_verilog_name(arg)
            format_args[key] = arg
        cls.inline_verilog_strs.append(
            inline_str.format(**format_args))


@six.add_metaclass(CircuitKind)
class AnonymousCircuitType(object):
    """Abstract base class for circuits"""
    def __init__(self, *largs, **kwargs):
        self.kwargs = dict(**kwargs)

        if "debug_info" in self.kwargs:
            # Not an instance parameter, internal debug argument.
            del self.kwargs["debug_info"]

        if hasattr(self, 'default_kwargs'):
            for key, value in self.default_kwargs.items():
                self.kwargs.setdefault(key, value)

        self.name = kwargs['name'] if 'name' in kwargs else ""
        self.loc = kwargs['loc'] if 'loc' in kwargs else None
        if self.loc and len(self.loc) == 2:
            self.loc = (self.loc[0], self.loc[1], 0)
        self.interface = None
        self.defn = None
        self.used = False
        self.is_instance = True
        self.debug_info = kwargs.get("debug_info", None)

    def set_debug_info(self, debug_info):
        self.debug_info = debug_info

    def __str__(self):
        if self.name:
            return f"{self.name}<{type(self)}>"
        name = f"AnonymousCircuitInst{id(self)}"
        interface = ", ".join(f"{name}: {type(value)}"
                              for name, value in self.interface.ports.items())
        return f"{name}<{interface}>"

    def __repr__(self):
        args = []
        for k, v in self.interface.ports.items():
            args.append(f"\"{k}\"")
            args.append(repr(v))
        args = ", ".join(args)
        typ = type(self).__name__
        if self.name:
            return f"{self.name} = {typ}({args})"
        return f"{typ}({args})"

    def __getitem__(self, key):
        return self.interface[key]

    def wireoutputs(self, outputs, debug_info):
        """Wire a list of outputs to the circuit's inputs"""
        inputs = self.interface.inputs()
        ni = len(inputs)
        no = len(outputs)
        if ni != no:
            msg = (
                f"Number of inputs is not equal to the number of outputs, "
                f"expected {ni} inputs, got {no}. Only {min(ni,no)} will be "
                f"wired.")
            _logger.warning(msg, debug_info=debug_info)
        for i in range(min(ni, no)):
            wire(outputs[i], inputs[i], debug_info)

    def wire(self, output, debug_info):
        """Wire a single output to the circuit's inputs"""
        if hasattr(output, 'interface'):
            # Wire the circuit's outputs to this circuit's inputs.
            self.wireoutputs(output.interface.outputs(), debug_info)
            return
        if isinstance(output, m.MagmaProtocol):
            output = output._get_magma_value_()
        # Wire the output to this circuit's input (should only have 1 input).
        inputs = []
        for inp in self.interface.inputs():
            if isinstance(inp, m.MagmaProtocol):
                inp = inp._get_magma_value_()
            inputs.append(inp)
        ni = len(inputs)
        if ni == 0:
            msg = ("Wiring an output to a circuit with no input arguments, "
                   "skipping")
            _logger.warning(msg, debug_info=debug_info)
            return
        if ni != 1:
            msg = (f"Wiring an output to a circuit with more than one input "
                   f"argument, using the first input {inputs[0].debug_name}")
            _logger.warning(msg, debug_info=debug_info)
        inputs[0].wire(output, debug_info)

    @property
    def debug_name(self):
        defn_str = ""
        if hasattr(self, 'defn') and self.defn is not None:
            defn_str = str(self.defn.name)
        return f"{defn_str}.{self.name}"

    def __call__(input, *outputs, **kw):
        debug_info = None
        if get_debug_mode():
            debug_info = get_callee_frame_info()

        no = len(outputs)
        if len(outputs) == 1:
            input.wire(outputs[0], debug_info)
        elif len(outputs) >= 1:  # In case there are only kw
            input.wireoutputs(outputs, debug_info)

        # Wire up extra arguments, name to name.
        # TODO(rsetaluri): This code should be changed to use clock types.
        for key, value in kw.items():
            if key == 'enable':
                key = 'CE'
            elif key == 'reset':
                key = 'RESET'
            elif key == 'set':
                key = 'SET'  # NYI
            elif key == 'ce':
                key = 'CE'  # deprecated
            if hasattr(input, key):
                i = getattr(input, key)
                wire(value, getattr(input, key), debug_info)
            else:
                msg = f"Instance {input.debug_name} does not have input {key}"
                _logger.warning(msg, debug_info=debug_info)

        o = input.interface.outputs()
        return o[0] if len(o) == 1 else tuple(o)

    def setinterface(self, interface):
        _setattrs(self, interface.ports)
        self.interface = interface
        return self

    def on(self):
        self.used = True
        return self

    def off(self):
        self.used = False
        return self

    def rename(self, name):
        self.name = name
        return self

    def isclocked(self):
        return self.interface.isclocked()

    def clockargs(self):
        return self.interface.clockargs()

    def inputargs(self):
        return self.interface.inputargs()

    def outputargs(self):
        return self.interface.outputargs()

    @classmethod
    def open(cls):
        return _PlacerBlock(cls._placer)


def AnonymousCircuit(*decl):
    """
    AnonymousCircuits are like macros - the circuit instances are not placed
    """
    if len(decl) == 1:
        decl = decl[0]
    return AnonymousCircuitType().setinterface(AnonymousInterface(decl))


class CircuitType(AnonymousCircuitType):
    """Placed circuit - instances placed in a definition"""
    def __init__(self, *largs, **kwargs):
        super(CircuitType, self).__init__(*largs, **kwargs)
        # Circuit instances are placed if within a definition.
        placer = _PlacerBlock.peek()
        if placer:
            placer.place(self)

    def __repr__(self):
        args = []
        for k, v in self.kwargs.items():
            if isinstance(v, tuple):
                # {   # Format identifier
                # 0:  # first parameter
                # #   # use "0x" prefix
                # 0   # fill with zeroes
                # {1} # to n characters (including 0x), per the second parameter
                # x   # hexadecimal number, using lowercase letters for a-f
                # }   # End of format identifier
                if len(v) == 2:
                    v = "{0:#0{1}x}".format(v[0], v[1] // 4)
            else:
                v = f"\"{v}\""
            args.append(f"{k}={v}")
        args = ", ".join(args)
        typ = type(self).__name__
        if self.name:
            return f"{self.name} = {typ}({args})"
        return f"{typ}({args})"


@deprecated(
    msg="DeclareCircuit factory method is deprecated, subclass Circuit instead")
def DeclareCircuit(name, *decl, **args):
    """DeclareCircuit Factory"""
    debug_info = None
    if get_debug_mode():
        debug_info = get_callee_frame_info()
    metacls = CircuitKind
    bases = (CircuitType,)
    dct = metacls.__prepare__(name, bases)
    dct.update(dict(IO=decl,
                    debug_info=debug_info,
                    is_definition=False,
                    primitive=args.get('primitive', True),
                    stateful=args.get('stateful', False),
                    simulate=args.get('simulate'),
                    firrtl_op=args.get('firrtl_op'),
                    circuit_type_methods=args.get('circuit_type_methods', []),
                    coreir_lib=args.get('coreir_lib', "global"),
                    coreir_name=args.get('coreir_name', name),
                    coreir_genargs=args.get('coreir_genargs', None),
                    coreir_configargs=args.get('coreir_configargs', {}),
                    verilog_name=args.get('verilog_name', name),
                    default_kwargs=args.get('default_kwargs', {}),
                    renamed_ports=args.get('renamed_ports', {})))
    return metacls(name, bases, dct)


class DefineCircuitKind(CircuitKind):
    def __new__(metacls, name, bases, dct):
        dct["_cls_name_"] = name  # save original name for debugging purposes
        if 'name' not in dct:
            dct['name'] = name
            # Check if we are a subclass of something other than Circuit; if so,
            # inherit the name of the first parent.
            for base in bases:
                if base is Circuit:
                    continue
                if not issubclass(base, Circuit):
                    raise Exception(f"Must subclass from Circuit or a "
                                    f"subclass of Circuit ({base})")
                dct['name'] = base.name
                break
        name = dct['name']
        dct["renamed_ports"] = dct.get("renamed_ports", {})

        self = CircuitKind.__new__(metacls, name, bases, dct)

        self.verilog = None
        self.verilogFile = None
        self.verilogLib = None

        self.verilog_name = dct.get('verilog_name', name)
        self.coreir_name = dct.get('coreir_name', name)
        self.coreir_genargs = dct.get('coreir_genargs', None)
        self.coreir_configargs = dct.get('coreir_configargs', {})
        self.default_kwargs = dct.get('default_kwargs', {})
        self.firrtl = None

        # If enabled, we first set interface ports undriven so it is treats a
        # definition rather than a declaration (since nothing might be
        # connected to the IO)
        if dct.get("IGNORE_UNDRIVEN", False):
            for value in self.interface.ports.values():
                if not value.is_output() and value.value() is None:
                    with _PlacerBlock(self._placer):
                        value.undriven()

        has_definition = _has_definition(self)
        self._is_definition = dct.get('is_definition', has_definition)
        self.is_instance = False

        if dct.get("IGNORE_UNDRIVEN", False):
            IgnoreUndrivenPass(self, _PlacerBlock).run()
        if dct.get("IGNORE_UNUSED", False):
            IgnoreUnusedPass(self, _PlacerBlock).run()
        run_unconnected_check = False
        if hasattr(self, "definition"):
            if self._syntax_style_ is _SyntaxStyle.OLD:
                _logger.warning("'definition' class method syntax is "
                                "deprecated, use inline definition syntax "
                                "instead", debug_info=self.debug_info)
                with _PlacerBlock(self._placer):
                    self.definition()
                self._is_definition = True
                run_unconnected_check = True
            elif self._syntax_style_ is _SyntaxStyle.NEW:
                _logger.warning("Supplying method 'definition' with new inline "
                                "definition syntax is not supported, ignoring "
                                "'definition'")
        run_unconnected_check = run_unconnected_check or (
            has_definition and self._syntax_style_ is _SyntaxStyle.NEW)
        if run_unconnected_check:
            self.check_unconnected()

        return self

    def check_unconnected(self):
        for port in self.interface.inputs():
            if not port.driven():
                msg = f"Output port {self.name}.{port.name} not driven"
                _logger.error(msg, debug_info=self.debug_info)

        for inst in self.instances:
            for port in inst.interface.inputs():
                if not port.driven():
                    msg = f"Input port {inst.name}.{port.name} not driven"
                    _logger.error(msg, debug_info=inst.debug_info)

    @property
    def is_definition(self):
        return self._is_definition or self.verilog or self.verilogFile

    @property
    def instances(self):
        return self._placer.instances()

    def place(cls, inst):
        """Place a circuit instance in this definition"""
        cls._placer.place(inst)

    def gen_bind_port(cls, mon_arg, bind_arg):
        if isinstance(mon_arg, Tuple) or isinstance(mon_arg, Array) and \
                not issubclass(mon_arg.T, m.Digital):
            result = []
            for child1, child2 in zip(mon_arg, bind_arg):
                result += cls.gen_bind_port(child1, child2)
            return result
        port = value_to_verilog_name(mon_arg)
        arg = value_to_verilog_name(bind_arg)
        return [(f".{port}({arg})")]

    def bind(cls, monitor, *args):
        bind_str = monitor.verilogFile

        ports = []
        for mon_arg, cls_arg in zip(monitor.interface.ports.values(),
                                    cls.interface.ports.values()):
            if str(mon_arg.name) != str(cls_arg.name):
                error_str = f"""
Bind monitor interface does not match circuit interface
    Monitor Ports: {list(monitor.interface.ports)}
    Circuit Ports: {list(cls.interface.ports)}
"""
                raise TypeError(error_str)
            ports += cls.gen_bind_port(mon_arg, cls_arg)
        extra_mon_args = list(
            monitor.interface.ports.values()
        )[len(cls.interface):]
        for mon_arg, bind_arg in zip(extra_mon_args, args):
            ports += cls.gen_bind_port(mon_arg, bind_arg)
        ports_str = ", ".join(ports)
        bind_str = f"bind {cls.name} {monitor.name} {monitor.name}_inst ({ports_str});"  # noqa
        if not os.path.isdir(".magma"):
            os.mkdir(".magma")
        curr_compile_dir = get_compile_dir()
        set_compile_dir("normal")
        # Circular dependency, need coreir backend to compile, backend imports
        # circuit (for wrap casts logic, we might be able to factor that out)
        m.compile(f".magma/{monitor.name}", monitor)
        set_compile_dir(curr_compile_dir)
        with open(f".magma/{monitor.name}.v", "r") as f:
            content = "\n".join((f.read(), bind_str))
        cls.bind_modules[monitor.name] = content


@six.add_metaclass(DefineCircuitKind)
class Circuit(CircuitType):
    pass


@deprecated(
    msg="DefineCircuit factory method is deprecated, subclass Circuit instead")
def DefineCircuit(name, *decl, **args):
    """DefineCircuit Factory"""
    debug_info = None
    if get_debug_mode():
        debug_info = get_callee_frame_info()
    metacls = DefineCircuitKind
    bases = (Circuit,)
    dct = metacls.__prepare__(name, bases)
    dct.update(dict(IO=decl,
                    is_definition=True,
                    primitive=args.get('primitive', False),
                    stateful=args.get('stateful', False),
                    simulate=args.get('simulate'),
                    debug_info=debug_info,
                    verilog_name=args.get('verilog_name', name),
                    coreir_name=args.get('coreir_name', name),
                    coreir_lib=args.get('coreir_lib', "global"),
                    coreir_genargs=args.get('coreir_genargs', None),
                    coreir_configargs=args.get('coreir_configargs', None),
                    default_kwargs=args.get('default_kwargs', {}),
                    renamed_ports=args.get('renamed_ports', {}),
                    kratos=args.get("kratos", None)))
    defn = metacls(name, bases, dct)
    _PlacerBlock.push(defn._placer)
    return defn


def EndDefine():
    placer = _PlacerBlock.pop()
    if not placer:
        raise Exception("EndDefine called without DefineCircuit")
    placer._defn.check_unconnected()
    debug_info = get_callee_frame_info()
    placer._defn.end_circuit_filename = debug_info[0]
    placer._defn.end_circuit_lineno = debug_info[1]


EndCircuit = EndDefine


def CopyInstance(instance):
    circuit = type(instance)
    new_instance = circuit()
    new_instance.kwargs = instance.kwargs
    return new_instance


GeneratorArguments = namedtuple('GeneratorArguments', ['args', 'kwargs'])


def circuit_generator(func):
    @cache_definition
    @wraps(func)
    def wrapped(*args, **kwargs):
        result = func(*args, **kwargs)
        # Store arguments to generate the circuit.
        result._generator_arguments = GeneratorArguments(args, kwargs)
        return result
    return wrapped


coreir_port_mapping = {
    "I": "in",
    "I0": "in0",
    "I1": "in1",
    "O": "out",
    "S": "sel",
    "CLK": "clk",
}


def DeclareCoreirCircuit(*args, **kwargs):
    return DeclareCircuit(*args, **kwargs,
<<<<<<< HEAD
                          renamed_ports=coreir_port_mapping)
=======
                          renamed_ports=default_port_mapping)


coreir_port_mapping = default_port_mapping
>>>>>>> 12b9185c
<|MERGE_RESOLUTION|>--- conflicted
+++ resolved
@@ -776,11 +776,4 @@
 
 def DeclareCoreirCircuit(*args, **kwargs):
     return DeclareCircuit(*args, **kwargs,
-<<<<<<< HEAD
-                          renamed_ports=coreir_port_mapping)
-=======
-                          renamed_ports=default_port_mapping)
-
-
-coreir_port_mapping = default_port_mapping
->>>>>>> 12b9185c
+                          renamed_ports=coreir_port_mapping)