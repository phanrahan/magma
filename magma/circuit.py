--- conflicted
+++ resolved
@@ -14,12 +14,8 @@
 from .common import deprecated, setattrs, OrderedIdentitySet
 from .interface import *
 from .wire import *
-<<<<<<< HEAD
-from .debug import get_callee_frame_info, debug_info
-=======
 from .config import get_debug_mode, set_debug_mode
 from .debug import get_debug_info, debug_info
->>>>>>> 12c83ce8
 from .is_definition import isdefinition
 from .placer import Placer, StagedPlacer
 from magma.syntax.combinational import combinational
