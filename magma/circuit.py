import ast
import enum
import textwrap
import inspect
import itertools
from functools import wraps
import functools
import operator
from collections import namedtuple
import os

import six
from . import cache_definition
from .common import deprecated, setattrs, Stack, OrderedIdentitySet
from .interface import *
from .wire import *
from .config import get_debug_mode, set_debug_mode
from .debug import get_callee_frame_info, debug_info
from .is_definition import isdefinition
from .placer import Placer, StagedPlacer
from magma.syntax.combinational import combinational
try:
    import kratos
    from magma.syntax.verilog import combinational_to_verilog, \
        sequential_to_verilog
except ImportError:
    pass

from magma.clock import is_clock_or_nested_clock, Clock, ClockTypes
from magma.compile_exception import make_unconnected_error_str
from magma.definition_context import DefinitionContext
from magma.logging import root_logger
from magma.ref import TempNamedRef
from magma.t import In
from magma.view import PortView
from magma.wire_container import WiringLog


__all__ = ['AnonymousCircuitType']
__all__ += ['AnonymousCircuit']

__all__ += ['CircuitType']
__all__ += ['Circuit', 'DebugCircuit']
__all__ += ['DeclareCircuit']
__all__ += ['DefineCircuit', 'EndDefine', 'EndCircuit']
__all__ += ['DefineCircuitKind']

__all__ += ['CopyInstance']
__all__ += ['circuit_type_method']
__all__ += ['circuit_generator']
__all__ += ['CircuitBuilder', 'builder_method']

circuit_type_method = namedtuple('circuit_type_method', ['name', 'definition'])

_logger = root_logger()


class _SyntaxStyle(enum.Enum):
    NONE = enum.auto()
    OLD = enum.auto()
    NEW = enum.auto()


_definition_context_stack = Stack()


def peek_definition_context_stack() -> DefinitionContext:
    return _definition_context_stack.peek()


class _DefinitionContextManager:
    def __init__(self, context: DefinitionContext):
        self._context = context

    def __enter__(self):
        _definition_context_stack.push(self._context)

    def __exit__(self, typ, value, traceback):
        _definition_context_stack.pop()


DefinitionContextManager = _DefinitionContextManager


def _has_definition(cls, port=None):
    if cls.instances:
        return True
    if port is None:
        interface = getattr(cls, "interface", None)
        if not interface:
            return False
        return any(_has_definition(cls, p) for p in interface.ports.values())
    if port.is_output():
        return False
    if port.is_mixed():
        # mixed direction
        return any(_has_definition(cls, p) for p in port)
    return port.driven()


def _maybe_add_default_clock(cls):
    """
    If circuit @cls needs a default input clock (requires that both (a) @cls has
    an instance that has an undriven clock port and (b) @cls *doesn't* already
    have a default clock input), then we add one with the name "CLK". If a port
    with name "CLK" already exists then we do not add any port.
    """
    # Check if @cls already has a default clock.
    for port in cls.io.ports.values():
        if is_clock_or_nested_clock(type(port), (Clock,)):
            return

    # Check all instances in @cls for an undriven clock port.
    inst_ports = itertools.chain(
        *(instance.interface.ports.values() for instance in cls.instances
          if getattr(instance, "stateful", True)))
    for port in inst_ports:
        T = type(port)
        if is_clock_or_nested_clock(T, (Clock,)) and not port.driven():
            break  # undriven clock found
    else:  # no undriven clock found
        return
    if "CLK" in cls.io.ports.keys():
        # What should we do in the case that the CLK name is taken, but isn't a
        # clock type? Seems odd, but we shouldn't cause an error. For now, we
        # can assume that the user might be using some custom "Clock" type and
        # not introduce a default.  Alternatively we could add a different name.
        return

    cls.io.add("CLK", In(Clock))


def _get_interface_type(cls, add_default_clock):
    if hasattr(cls, "IO") and hasattr(cls, "io"):
        _logger.warning("'IO' and 'io' should not both be specified, ignoring "
                        "'io'", debug_info=cls.debug_info)
    # TODO(setaluri): Simplify this logic and remove InterfaceKind check
    # (this is a artifact of the circuit_generator decorator).
    if hasattr(cls, 'IO'):
        cls._syntax_style_ = _SyntaxStyle.OLD
        _logger.warning("'IO = [...]' syntax is deprecated, use "
                        "'io = IO(...)' syntax instead",
                        debug_info=cls.debug_info)
        if isinstance(cls.IO, InterfaceKind):
            return None
        return make_interface(*cls.IO)
    if hasattr(cls, "io"):
        cls._syntax_style_ = _SyntaxStyle.NEW
        # Assume circuit is stateful, but if it's set stateful=False, then we
        # don't need to add clock (useful for performance to avoid the
        # traversal)
        if add_default_clock and getattr(cls, "stateful", True):
            _maybe_add_default_clock(cls)
        return cls.io.make_interface()
    return None


def _setup_interface(cls):
    IO = _get_interface_type(cls, add_default_clock=True)
    if not hasattr(cls, "IO") and not hasattr(cls, "io"):
        return
    if IO is not None:
        cls.IO = IO
    cls.interface = cls.IO(defn=cls, renamed_ports=cls._renamed_ports_)
    setattrs(cls, cls.interface.ports, lambda k, v: isinstance(k, str))


def _add_intermediate_value(value):
    """
    Add an intermediate value `value` to `values`, handling members of
    recursive types.  Used by `_get_intermediate_values` as part of
    `CircuitKind.__repr__`.
    """
    root = value.name.root()
    # If it is a TempNamedRef which doesn't refer to a constant, then we seed
    # the set with the root value. Otherwise, we can proceed with the empty
    # set.
    if isinstance(root, TempNamedRef) and not root.value().const():
        return OrderedIdentitySet((root.value(),))
    return OrderedIdentitySet()


def _get_intermediate_values(value):
    """
    Retrieve the intermediate values connected to `value` and put them into
    `values`

    Used in the implementation of `CircuitKind.__repr__` to emit the temporary
    values in a circuit.
    """
    if value.is_output():
        return OrderedIdentitySet()
    if value.is_mixed():
        # Mixed
        return functools.reduce(operator.or_,
                                (_get_intermediate_values(v) for v in value),
                                OrderedIdentitySet())
    driver = value.value()
    if driver is None:
        return OrderedIdentitySet()
    if getattr(type(driver), "N", False) and driver.name.anon():
        conn_iter = list(value.connection_iter())
        if len(conn_iter) > 1:
            return functools.reduce(
                operator.or_, (_get_intermediate_values(v) for v, _ in
                               conn_iter),
                OrderedIdentitySet())
    values = OrderedIdentitySet()
    while driver is not None:
        values |= _add_intermediate_value(driver)
        if not driver.driven():
            break
        value = driver
        driver = driver.value()
    return values


class CircuitKind(type):
    def __prepare__(name, bases, **kwargs):
        context = DefinitionContext(StagedPlacer(name))
        _definition_context_stack.push(context)
        return type.__prepare__(name, bases, **kwargs)

    """Metaclass for creating circuits."""
    def __new__(metacls, name, bases, dct):
        # Override class name if supplied (and save class name).
        cls_name = dct.get("_cls_name_", name)
        name = dct.setdefault('name', name)

        dct.setdefault("_circuit_base_", False)
        dct.setdefault('renamed_ports', {})
        dct.setdefault('primitive', False)
        dct.setdefault('coreir_lib', 'global')
        dct.setdefault("inline_verilog_strs", [])
        dct.setdefault("coreir_metadata", {})
        dct["inline_verilog_generated"] = False
        dct["bind_modules"] = {}
        dct["compiled_bind_modules"] = {}
        dct.setdefault("_has_errors_", False)

        # If in debug_mode is active and debug_info is not supplied, attach
        # callee stack info.
        dct.setdefault("debug_info", None)
        if get_debug_mode() and not dct["debug_info"]:
            callee_frame = inspect.getframeinfo(
                inspect.currentframe().f_back.f_back)
            module = inspect.getmodule(inspect.stack()[2][0])
            dct["debug_info"] = debug_info(callee_frame.filename,
                                           callee_frame.lineno, module)

        cls = type.__new__(metacls, name, bases, dct)

        for method in dct.get('circuit_type_methods', []):
            setattr(cls, method.name, method.definition)

        cls._syntax_style_ = _SyntaxStyle.NONE
        cls._renamed_ports_ = dct["renamed_ports"]
        try:
            context = _definition_context_stack.pop()
        except IndexError:  # no staged placer
            cls._context_ = DefinitionContext(Placer(cls))
        else:
            assert context.placer.name == cls_name
            # Override staged context with '_context_' from namespace if
            # available.
            cls._context_ = dct.get("_context_", context)
            cls._context_.place_instances(cls)
            _setup_interface(cls)
            cls._context_.finalize(cls)

        return cls

    def __call__(cls, *largs, **kwargs):
        if get_debug_mode():
            debug_info = get_callee_frame_info()
            kwargs["debug_info"] = debug_info
        self = super(CircuitKind, cls).__call__(*largs, **kwargs)
        if hasattr(cls, 'IO'):
            interface = cls.IO(inst=self, renamed_ports=cls.renamed_ports)
            self.setinterface(interface)
        return self

    def __str__(cls):
        interface = ""
        if hasattr(cls, "interface"):
            interface = ", ".join(f"{name}: {_type}"
                                  for name, _type in cls.interface.items())
            interface = f"({interface})"
        return f"{cls.__name__}{interface}"

    def __repr__(cls):
        if not hasattr(cls, 'IO'):
            return super().__repr__()

        name = cls.__name__
        args = cls.IO.args_to_str()

        if not isdefinition(cls):
            return f"{name} = DeclareCircuit(\"{name}\", {args})"
        s = f"{name} = DefineCircuit(\"{name}\", {args})\n"
        sorted_instances = sorted(cls.instances, key=lambda x: x.name)

        values = []
        for instance in sorted_instances:
            values.extend(list(instance.interface.ports.values()))
        values.extend(cls.interface.ports.values())
        intermediate_values = (_get_intermediate_values(value)
                               for value in values)
        intermediate_values = functools.reduce(operator.or_,
                                               intermediate_values,
                                               OrderedIdentitySet())
        if intermediate_values:
            intermediate_values = (f"{value.name} = {repr(value)}"
                                   for value in intermediate_values)
            s += "\n".join(intermediate_values) + "\n"
        # Emit instances.
        for instance in sorted_instances:
            s += repr(instance) + '\n'
        # Emit wires from instances.
        for instance in sorted_instances:
            s += repr(instance.interface)
        s += repr(cls.interface)
        s += "EndCircuit()"
        return s

    def rename(cls, new_name):
        if cls.verilogFile:
            raise Exception("Can not rename a verilog wrapped file")

        old_name = cls.name
        cls.name = new_name
        cls.coreir_name = new_name
        cls.verilog_name = new_name
        cls.__name__ = new_name

        # NOTE(rsetaluri): This is a very hacky way to try to rename wrapped
        # verilog. We simply replace the first instance of "module <old_name>"
        # with "module <new_name>". This ignores the possibility of "module
        # <new_name>" existing anywhere else, most likely in comments etc. The
        # more robust way to do this would to modify the AST directly and
        # generate the new verilog code.
        #
        # Instead, at the top of this function, we raise an exception for
        # verilog wrapped files. That is, for now it is considered an error to
        # try to rename a verilog wrapped circuit.
        if cls.verilogFile:
            find_str = f"module {old_name}"
            replace_str = f"module {new_name}"
            assert cls.verilogFile.find(find_str) != -1
            cls.verilogFile = cls.verilogFile.replace(find_str, replace_str, 1)

    def find(cls, defn):
        name = cls.__name__
        if not isdefinition(cls):
            return defn
        for i in cls.instances:
            type(i).find(defn)
        if name not in defn:
            defn[name] = cls
        return defn

    @deprecated(msg="cls.inline_verilog is deprecated, use m.inline_verilog"
                "instead")
    def inline_verilog(cls, inline_str, **kwargs):
        # NOTE(rsetaluri): This is a hack to avoid a circular import.
        from magma.inline_verilog import inline_verilog as m_inline_verilog
        with _DefinitionContextManager(cls._context_):
            m_inline_verilog(inline_str, **kwargs)


@six.add_metaclass(CircuitKind)
class AnonymousCircuitType(object):
    """Abstract base class for circuits"""

    _circuit_base_ = True

    def __init__(self, *largs, **kwargs):
        self.kwargs = dict(**kwargs)

        if "debug_info" in self.kwargs:
            # Not an instance parameter, internal debug argument.
            del self.kwargs["debug_info"]

        if hasattr(self, 'default_kwargs'):
            for key, value in self.default_kwargs.items():
                self.kwargs.setdefault(key, value)

        self.name = kwargs['name'] if 'name' in kwargs else ""
        self.loc = kwargs['loc'] if 'loc' in kwargs else None
        if self.loc and len(self.loc) == 2:
            self.loc = (self.loc[0], self.loc[1], 0)
        self.interface = None
        self.defn = None
        self.used = False
        self.is_instance = True
        self.debug_info = kwargs.get("debug_info", None)

    def set_debug_info(self, debug_info):
        self.debug_info = debug_info

    def __str__(self):
        if self.name:
            return f"{self.name}<{type(self)}>"
        name = f"AnonymousCircuitInst{id(self)}"
        interface = ", ".join(f"{name}: {type(value)}"
                              for name, value in self.interface.ports.items())
        return f"{name}<{interface}>"

    def __repr__(self):
        args = []
        for k, v in self.interface.ports.items():
            args.append(f"\"{k}\"")
            args.append(repr(v))
        args = ", ".join(args)
        typ = type(self).__name__
        if self.name:
            return f"{self.name} = {typ}({args})"
        return f"{typ}({args})"

    def __getitem__(self, key):
        return self.interface[key]

    def wireoutputs(self, outputs, debug_info):
        """Wire a list of outputs to the circuit's inputs"""
        inputs = self.interface.inputs()
        ni = len(inputs)
        no = len(outputs)
        if ni != no:
            msg = (
                f"Number of inputs is not equal to the number of outputs, "
                f"expected {ni} inputs, got {no}. Only {min(ni,no)} will be "
                f"wired.")
            _logger.warning(msg, debug_info=debug_info)
        for i in range(min(ni, no)):
            inputs[i].wire(outputs[i], debug_info)

    def wire(self, output, debug_info):
        """Wire a single output to the circuit's inputs"""
        if hasattr(output, 'interface'):
            # Wire the circuit's outputs to this circuit's inputs.
            self.wireoutputs(output.interface.outputs(), debug_info)
            return
        # Wire the output to this circuit's input (should only have 1 input).
        inputs = []
        for inp in self.interface.inputs():
            inputs.append(inp)
        ni = len(inputs)
        if ni == 0:
            msg = ("Wiring an output to a circuit with no input arguments, "
                   "skipping")
            _logger.warning(msg, debug_info=debug_info)
            return
        if ni != 1:
            _logger.warning(
                WiringLog("Wiring an output to a circuit with more than one "
                          "input argument, using the first input {}",
                          inputs[0]),
                debug_info=debug_info
            )
        inputs[0].wire(output, debug_info)

    @property
    def debug_name(self):
        defn_str = ""
        if hasattr(self, 'defn') and self.defn is not None:
            defn_str = str(self.defn.name)
        return f"{defn_str}.{self.name}"

    def __call__(input, *outputs, **kw):
        debug_info = None
        if get_debug_mode():
            debug_info = get_callee_frame_info()

        no = len(outputs)
        if len(outputs) == 1:
            input.wire(outputs[0], debug_info)
        elif len(outputs) >= 1:  # In case there are only kw
            input.wireoutputs(outputs, debug_info)

        # Wire up extra arguments, name to name.
        # TODO(rsetaluri): This code should be changed to use clock types.
        for key, value in kw.items():
            if key == 'enable':
                key = 'CE'
            elif key == 'reset':
                key = 'RESET'
            elif key == 'set':
                key = 'SET'  # NYI
            elif key == 'ce':
                key = 'CE'  # deprecated
            if hasattr(input, key):
                i = getattr(input, key)
                wire(value, getattr(input, key), debug_info)
            else:
                _logger.warning(
                    WiringLog(f"Instance {{}} does not have input {key}",
                              input),
                    debug_info=debug_info
                )

        o = input.interface.outputs()
        return o[0] if len(o) == 1 else tuple(o)

    def setinterface(self, interface):
        setattrs(self, interface.ports, lambda k, v: isinstance(k, str))
        self.interface = interface
        return self

    def on(self):
        self.used = True
        return self

    def off(self):
        self.used = False
        return self

    def rename(self, name):
        self.name = name
        return self

    def isclocked(self):
        return self.interface.isclocked()

    def clockargs(self):
        return self.interface.clockargs()

    def inputargs(self):
        return self.interface.inputargs()

    def outputargs(self):
        return self.interface.outputargs()

    @classmethod
    def open(cls):
        return _DefinitionContextManager(cls._context_)


def AnonymousCircuit(*decl):
    """
    AnonymousCircuits are like macros - the circuit instances are not placed
    """
    if len(decl) == 1:
        decl = decl[0]
    return AnonymousCircuitType().setinterface(AnonymousInterface(decl))


class CircuitType(AnonymousCircuitType):
    _circuit_base_ = True

    """Placed circuit - instances placed in a definition"""
    def __init__(self, *largs, **kwargs):
        super(CircuitType, self).__init__(*largs, **kwargs)
        try:
            context = _definition_context_stack.peek()
            context.placer.place(self)
        except IndexError:  # instances must happen inside a definition context
            raise Exception("Can not instance a circuit outside a definition")

    def __repr__(self):
        args = []
        for k, v in self.kwargs.items():
            if isinstance(v, tuple):
                # {   # Format identifier
                # 0:  # first parameter
                # #   # use "0x" prefix
                # 0   # fill with zeroes
                # {1} # to n characters (including 0x), per the second parameter
                # x   # hexadecimal number, using lowercase letters for a-f
                # }   # End of format identifier
                if len(v) == 2:
                    v = "{0:#0{1}x}".format(v[0], v[1] // 4)
            else:
                v = f"\"{v}\""
            args.append(f"{k}={v}")
        args = ", ".join(args)
        typ = type(self).__name__
        if self.name:
            return f"{self.name} = {typ}({args})"
        return f"{typ}({args})"


@deprecated(
    msg="DeclareCircuit factory method is deprecated, subclass Circuit instead")
def DeclareCircuit(name, *decl, **args):
    """DeclareCircuit Factory"""
    debug_info = None
    if get_debug_mode():
        debug_info = get_callee_frame_info()
    metacls = CircuitKind
    bases = (CircuitType,)
    dct = metacls.__prepare__(name, bases)
    dct.update(dict(IO=decl,
                    debug_info=debug_info,
                    is_definition=False,
                    primitive=args.get('primitive', True),
                    stateful=args.get('stateful', False),
                    simulate=args.get('simulate'),
                    firrtl_op=args.get('firrtl_op'),
                    circuit_type_methods=args.get('circuit_type_methods', []),
                    coreir_lib=args.get('coreir_lib', "global"),
                    coreir_name=args.get('coreir_name', name),
                    coreir_genargs=args.get('coreir_genargs', None),
                    coreir_configargs=args.get('coreir_configargs', {}),
                    verilog_name=args.get('verilog_name', name),
                    default_kwargs=args.get('default_kwargs', {}),
                    renamed_ports=args.get('renamed_ports', {})))
    return metacls(name, bases, dct)


def _get_name(name, bases, dct):
    try:
        return dct["name"]
    except KeyError:
        pass
    # Take name of the first base class which is not a base circuit type, if one
    # exists.
    for base in bases:
        if base._circuit_base_:
            continue
        if not issubclass(base, AnonymousCircuitType):
            raise Exception(f"Must subclass from AnonymousCircuitType or a "
                            f"subclass of AnonymousCircuitType ({base})")
        return base.name
    return name


class DefineCircuitKind(CircuitKind):
    def __new__(metacls, name, bases, dct):
        dct["_cls_name_"] = name  # save original name for debugging purposes
        name = _get_name(name, bases, dct.copy())
        dct["name"] = name
        dct["renamed_ports"] = dct.get("renamed_ports", {})

        self = CircuitKind.__new__(metacls, name, bases, dct)

        self.verilog = dct.get("verilog", None)
        self.verilogFile = None
        self.verilogLib = None

        self.verilog_name = dct.get('verilog_name', name)
        self.coreir_name = dct.get('coreir_name', name)
        self.coreir_genargs = dct.get('coreir_genargs', None)
        self.coreir_configargs = dct.get('coreir_configargs', {})
        self.default_kwargs = dct.get('default_kwargs', {})
        self.firrtl = None

        has_definition = _has_definition(self)
        self._is_definition = dct.get('is_definition', has_definition)
        self.is_instance = False

        run_unconnected_check = False
        if hasattr(self, "definition"):
            if self._syntax_style_ is _SyntaxStyle.OLD:
                _logger.warning("'definition' class method syntax is "
                                "deprecated, use inline definition syntax "
                                "instead", debug_info=self.debug_info)
                # NOTE(leonardt): We can call setup here before placing
                # instances because old style IO syntax doesn't support the
                # automatic clock lifting anyways
                _setup_interface(self)
                with _DefinitionContextManager(self._context_):
                    self.definition()
                self._context_.place_instances(self)
                self._context_.finalize(self)
                self._is_definition = True
                run_unconnected_check = True
            elif self._syntax_style_ is _SyntaxStyle.NEW:
                _logger.warning("Supplying method 'definition' with new inline "
                                "definition syntax is not supported, ignoring "
                                "'definition'")
        run_unconnected_check = run_unconnected_check or (
            has_definition and self._syntax_style_ is _SyntaxStyle.NEW)
        run_unconnected_check = run_unconnected_check and not \
            dct.get("_ignore_undriven_", False)
        if run_unconnected_check:
            self.check_unconnected()

        return self

    def _check_recursive_port_unconnected(self, port, debug_info):
        error = False
        for elem in port:
            error |= self._check_port_unconnected(elem, debug_info)
        return error

    def _check_port_unconnected(self, port, debug_info):
        if port.is_output():
            return False
        if port.is_inout() and port.wired():
            # TODO(leonardt): trace of inout needs to be able to trace in both
            # directions, for now we assume if it's wired() that's good enough
            return False
        if port.is_mixed():
            return self._check_recursive_port_unconnected(port, debug_info)
        if port.trace() is None:
            if isinstance(port, ClockTypes):
                msg = "{} not driven, will attempt to automatically wire"
<<<<<<< HEAD
                _logger.info(WiringLog(msg, port), debug_info=debug_info)
                return False
            if is_clock_or_nested_clock(type(port)):
=======
                _logger.debug(WiringLog(msg, port), debug_info=debug_info)
            elif is_clock_or_nested_clock(type(port)):
>>>>>>> 47b86bc0
                # Must be nested, otherwise caught in previous case
                return self._check_recursive_port_unconnected(port, debug_info)
            msg = "{} not driven\n\nUnconnected port info"
            msg += "\n---------------------\n    "
            error_msg, format_args = make_unconnected_error_str(port)
            msg += "\n    ".join(error_msg.splitlines())
            _logger.error(WiringLog(msg, port, *format_args),
                          debug_info=debug_info)
            return True
        return False

    def check_unconnected(self):
        error = False
        for port in self.interface.ports.values():
            error |= self._check_port_unconnected(port, self.debug_info)

        for inst in self.instances:
            for port in inst.interface.ports.values():
                error |= self._check_port_unconnected(port, inst.debug_info)
        self._has_errors_ |= error

    @property
    def is_definition(self):
        return self._is_definition or self.verilog or self.verilogFile

    @property
    def instances(self):
        return self._context_.placer.instances()

    def place(cls, inst):
        """Place a circuit instance in this definition"""
        cls._context_.placer.place(inst)

    def bind(cls, monitor, *args, compile_guard=None):
        cls.bind_modules[monitor] = (args, compile_guard)


@six.add_metaclass(DefineCircuitKind)
class Circuit(CircuitType):
    _circuit_base_ = True


@deprecated(
    msg="DefineCircuit factory method is deprecated, subclass Circuit instead")
def DefineCircuit(name, *decl, **args):
    """DefineCircuit Factory"""
    debug_info = None
    if get_debug_mode():
        debug_info = get_callee_frame_info()
    metacls = DefineCircuitKind
    bases = (Circuit,)
    dct = metacls.__prepare__(name, bases)
    dct.update(dict(IO=decl,
                    is_definition=True,
                    primitive=args.get('primitive', False),
                    stateful=args.get('stateful', False),
                    simulate=args.get('simulate'),
                    debug_info=debug_info,
                    verilog_name=args.get('verilog_name', name),
                    coreir_name=args.get('coreir_name', name),
                    coreir_lib=args.get('coreir_lib', "global"),
                    coreir_genargs=args.get('coreir_genargs', None),
                    coreir_configargs=args.get('coreir_configargs', None),
                    default_kwargs=args.get('default_kwargs', {}),
                    renamed_ports=args.get('renamed_ports', {}),
                    kratos=args.get("kratos", None)))
    defn = metacls(name, bases, dct)
    _definition_context_stack.push(defn._context_)
    return defn


def EndDefine():
    try:
        context = _definition_context_stack.pop()
    except IndexError:
        raise Exception("EndDefine not matched to DefineCircuit")
    placer = context.placer
    placer._defn.check_unconnected()
    debug_info = get_callee_frame_info()
    placer._defn.end_circuit_filename = debug_info[0]
    placer._defn.end_circuit_lineno = debug_info[1]


EndCircuit = EndDefine


def CopyInstance(instance):
    circuit = type(instance)
    new_instance = circuit()
    new_instance.kwargs = instance.kwargs
    return new_instance


_GeneratorArguments = namedtuple('GeneratorArguments', ['args', 'kwargs'])


@deprecated(msg="circuit_generator decorator is deprecated, subclass Generator "
            "instead")
def circuit_generator(func):
    @cache_definition
    @wraps(func)
    def wrapped(*args, **kwargs):
        result = func(*args, **kwargs)
        # Store arguments to generate the circuit.
        result._generator_arguments = _GeneratorArguments(args, kwargs)
        return result
    return wrapped


coreir_port_mapping = {
    "I": "in",
    "I0": "in0",
    "I1": "in1",
    "O": "out",
    "S": "sel",
    "CLK": "clk",
}


@deprecated
def DeclareCoreirCircuit(*args, **kwargs):
    return DeclareCircuit(*args, **kwargs,
                          renamed_ports=coreir_port_mapping)


def declare_coreir_circuit(name_: str, ports: dict, coreir_name_: str,
                           coreir_genargs_: dict, coreir_lib_: str):
    """
    parameter names are suffixed with `_` otherwise we get a NameError inside
    the class definition
    """
    class CoreIRCircuit(Circuit):
        name = name_
        renamed_ports = coreir_port_mapping
        io = IO(**ports)
        coreir_name = coreir_name_
        coreir_genargs = coreir_genargs_
        coreir_lib = coreir_lib_

    return CoreIRCircuit


class _CircuitBuilderMeta(type):
    pass


def builder_method(func):

    @wraps(func)
    def _wrapped(this, *args, **kwargs):
        with _DefinitionContextManager(this.context):
            result = func(this, *args, **kwargs)
        return result

    return _wrapped


class CircuitBuilder(metaclass=_CircuitBuilderMeta):
    _RESERVED_NAMESPACE_KEYS = {"io", "_context_", "name"}

    def __init__(self, name):
        # Try to add this builder to a context if one exists currently. A
        # builder can still be constructed outside of a context, but (a) the
        # builder will not be automatically finalized, and (b) instantation
        # might fail.
        try:
            context = _definition_context_stack.peek()
        except IndexError:
            pass
        else:
            context.add_builder(self)
        self._name = name
        self._io = SingletonInstanceIO()
        self._finalized = False
        self._dct = {}
        self._inst_attrs = {}
        self._context = DefinitionContext(StagedPlacer(self._name))
        self._instance_name = None

    def _port(self, name):
        return self._io.ports[name]

    def _add_port(self, name, typ):
        self._io.add(name, typ)
        setattr(self, name, self._io.inst_ports[name])
        return self._port(name)

    def _add_ports(self, **kwargs):
        return list(self._add_port(name, typ) for name, typ in kwargs.items())

    @property
    def _instances(self):
        return self._context.placer.instances.copy()

    def _set_definition_attr(self, key, value):
        if key in CircuitBuilder._RESERVED_NAMESPACE_KEYS:
            raise Exception(f"Can not set reserved attr '{key}'")
        self._dct[key] = value

    def _set_inst_attr(self, key, value):
        self._inst_attrs[key] = value

    def _open(self):
        return _DefinitionContextManager(self._context)

    def _finalize(self):
        pass

    def set_instance_name(self, name):
        self._instance_name = name

    @property
    def context(self):
        return self._context

    @property
    def instance_name(self):
        if self._instance_name is None:
            return self._name
        return self._instance_name

    @property
    def defn(self):
        if not self._finalized:
            return None
        return self._defn

    def finalize(self, dont_instantiate: bool = False):
        if self._finalized:
            raise Exception("Can only call finalize on a CircuitBuilder once")
        self._finalize()
        bases = (AnonymousCircuitType,)
        dct = {"io": self._io, "_context_": self._context, "name": self._name}
        dct.update(self._dct)
        DefineCircuitKind.__prepare__(self._name, bases)
        self._defn = DefineCircuitKind(self._name, bases, dct)
        self._context.finalize(self._defn)
        self._finalized = True
        if dont_instantiate:
            return None
        inst = self._defn(name=self.instance_name)
        for k, v in self._inst_attrs.items():
            setattr(inst, k, v)
        return inst


class DebugDefineCircuitKind(DefineCircuitKind):
    def __prepare__(name, bases, **kwargs):
        prev_debug_mode = get_debug_mode()
        set_debug_mode(True)
        # NOTE(leonardt): Using super() here doesn't work:
        #   cls = super().__prepare__(name, bases, **kwargs)
        #   TypeError: super(type, obj): obj must be an instance or subtype of
        #   type
        cls = DefineCircuitKind.__prepare__(name, bases, **kwargs)
        ctx = peek_definition_context_stack()
        ctx.set_metadata("prev_debug_mode", prev_debug_mode)
        return cls

    def __new__(metacls, name, bases, dct):
        ctx = peek_definition_context_stack()
        set_debug_mode(ctx.get_metadata("prev_debug_mode"))
        return DefineCircuitKind.__new__(metacls, name, bases, dct)


class DebugCircuit(Circuit, metaclass=DebugDefineCircuitKind):
    pass<|MERGE_RESOLUTION|>--- conflicted
+++ resolved
@@ -695,14 +695,9 @@
         if port.trace() is None:
             if isinstance(port, ClockTypes):
                 msg = "{} not driven, will attempt to automatically wire"
-<<<<<<< HEAD
-                _logger.info(WiringLog(msg, port), debug_info=debug_info)
+                _logger.debug(WiringLog(msg, port), debug_info=debug_info)
                 return False
             if is_clock_or_nested_clock(type(port)):
-=======
-                _logger.debug(WiringLog(msg, port), debug_info=debug_info)
-            elif is_clock_or_nested_clock(type(port)):
->>>>>>> 47b86bc0
                 # Must be nested, otherwise caught in previous case
                 return self._check_recursive_port_unconnected(port, debug_info)
             msg = "{} not driven\n\nUnconnected port info"
