import ast
import enum
import textwrap
import inspect
from functools import wraps
import functools
import operator
from collections import namedtuple
import os

import six
from . import cache_definition
from .common import deprecated, setattrs, Stack, OrderedIdentitySet
from .interface import *
from .wire import *
from .config import get_debug_mode
from .debug import get_callee_frame_info, debug_info
from .logging import root_logger, stage_logger, unstage_logger
from .is_definition import isdefinition
from .placer import Placer, StagedPlacer
from magma.syntax.combinational import combinational
from magma.syntax.sequential import sequential
try:
    import kratos
    from magma.syntax.verilog import combinational_to_verilog, \
        sequential_to_verilog
except ImportError:
    pass
from .view import PortView
<<<<<<< HEAD
=======
from magma.protocol_type import MagmaProtocol
from magma.wire_container import WiringLog
>>>>>>> 569f04f2

__all__ = ['AnonymousCircuitType']
__all__ += ['AnonymousCircuit']

__all__ += ['CircuitType']
__all__ += ['Circuit']
__all__ += ['DeclareCircuit']
__all__ += ['DefineCircuit', 'EndDefine', 'EndCircuit']
__all__ += ['DefineCircuitKind']

__all__ += ['CopyInstance']
__all__ += ['circuit_type_method']
__all__ += ['circuit_generator']
__all__ += ['CircuitBuilder', 'builder_method']

circuit_type_method = namedtuple('circuit_type_method', ['name', 'definition'])

_logger = root_logger()

_VERILOG_FILE_OPEN = """
integer \_file_{filename} ;
initial \_file_{filename} = $fopen(\"{filename}\", \"{mode}\");
"""  # noqa

_VERILOG_FILE_CLOSE = """
final $fclose(\_file_{filename} );
"""  # noqa

_DEFAULT_VERILOG_LOG_STR = f"""
`ifndef MAGMA_LOG_LEVEL
    `define MAGMA_LOG_LEVEL 1
`endif"""


class _SyntaxStyle(enum.Enum):
    NONE = enum.auto()
    OLD = enum.auto()
    NEW = enum.auto()


class DefinitionContext:
    def __init__(self, placer):
        stage_logger()
        self.placer = placer
        self._inline_verilog = []
        self._displays = []
        self._insert_default_log_level = False
        self._files = []
        self._builders = []

    def add_builder(self, builder):
        self._builders.append(builder)

    def add_file(self, file):
        self._files.append(file)

    def _finalize_file_opens(self):
        for file in self._files:
            self.add_inline_verilog(
                _VERILOG_FILE_OPEN.format(filename=file.filename,
                                          mode=file.mode),
                {}, {})

    def _finalize_file_close(self):
        for file in self._files:
            self.add_inline_verilog(
                _VERILOG_FILE_CLOSE.format(filename=file.filename),
                {}, {})

    def add_inline_verilog(self, format_str, format_args, symbol_table):
        self._inline_verilog.append((format_str, format_args, symbol_table))

    def insert_default_log_level(self):
        self._insert_default_log_level = True

    def add_display(self, display):
        self._displays.append(display)

    def _finalize_displays(self):
        for display in self._displays:
            self.add_inline_verilog(*display.get_inline_verilog())

    def finalize(self, defn):
        self.placer = self.placer.finalize(defn)
        for builder in self._builders:
            inst = builder.finalize()
            self.placer.place(inst)
        if self._insert_default_log_level:
            self.add_inline_verilog(_DEFAULT_VERILOG_LOG_STR, {}, {})
        self._finalize_file_opens()  # so displays can refer to open files
        self._finalize_displays()
        self._finalize_file_close()  # close after displays
        unstage_logger()


_definition_context_stack = Stack()


class _DefinitionContextManager:
    def __init__(self, context):
        self._context = context

    def __enter__(self):
        _definition_context_stack.push(self._context)

    def __exit__(self, typ, value, traceback):
        _definition_context_stack.pop()


def _has_definition(cls, port=None):
    if cls.instances:
        return True
    if cls._context_._inline_verilog:
        return True
    if port is None:
        interface = getattr(cls, "interface", None)
        if not interface:
            return False
        return any(_has_definition(cls, p) for p in interface.ports.values())
    flat = port.flatten()
    return any(not f.is_output() and f.value() is not None for f in flat)


def _get_interface_type(cls):
    if hasattr(cls, "IO") and hasattr(cls, "io"):
        _logger.warning("'IO' and 'io' should not both be specified, ignoring "
                        "'io'", debug_info=cls.debug_info)
    # TODO(setaluri): Simplify this logic and remove InterfaceKind check
    # (this is a artifact of the circuit_generator decorator).
    if hasattr(cls, 'IO'):
        cls._syntax_style_ = _SyntaxStyle.OLD
        _logger.warning("'IO = [...]' syntax is deprecated, use "
                        "'io = IO(...)' syntax instead",
                        debug_info=cls.debug_info)
        if isinstance(cls.IO, InterfaceKind):
            return None
        return make_interface(*cls.IO)
    if hasattr(cls, "io"):
        cls._syntax_style_ = _SyntaxStyle.NEW
        return cls.io.make_interface()
    return None


def _add_intermediate_value(value):
    """
    Add an intermediate value `value` to `values`, handling members of
    recursive types.  Used by `_get_intermediate_values` as part of
    `CircuitKind.__repr__`.
    """
    root = value.name.root()
    if root is None or root.const():
        return OrderedIdentitySet()
    return OrderedIdentitySet((root,))


def _get_intermediate_values(value):
    """
    Retrieve the intermediate values connected to `value` and put them into
    `values`

    Used in the implementation of `CircuitKind.__repr__` to emit the temporary
    values in a circuit.
    """
    if value.is_output():
        return OrderedIdentitySet()
    if value.is_mixed():
        # Mixed
        return functools.reduce(operator.or_,
                                (_get_intermediate_values(v) for v in value),
                                OrderedIdentitySet())
    driver = value.value()
    if driver is None:
        return OrderedIdentitySet()
    flat = value.flatten()
    if len(flat) > 1 and driver.name.anon():
        return functools.reduce(operator.or_,
                                (_get_intermediate_values(f) for f in flat),
                                OrderedIdentitySet())
    values = OrderedIdentitySet()
    while driver is not None:
        values |= _add_intermediate_value(driver)
        if not driver.is_input():
            break
        value = driver
        driver = driver.value()
    return values


class CircuitKind(type):
    def __prepare__(name, bases, **kwargs):
        context = DefinitionContext(StagedPlacer(name))
        _definition_context_stack.push(context)
        return type.__prepare__(name, bases, **kwargs)

    """Metaclass for creating circuits."""
    def __new__(metacls, name, bases, dct):
        # Override class name if supplied (and save class name).
        cls_name = dct.get("_cls_name_", name)
        name = dct.setdefault('name', name)

        dct.setdefault('renamed_ports', {})
        dct.setdefault('primitive', False)
        dct.setdefault('coreir_lib', 'global')
        dct.setdefault("inline_verilog_strs", [])
        dct["inline_verilog_generated"] = False
        dct["bind_modules"] = {}
        dct["bind_modules_bound"] = False

        # If in debug_mode is active and debug_info is not supplied, attach
        # callee stack info.
        dct.setdefault("debug_info", None)
        if get_debug_mode() and not dct["debug_info"]:
            callee_frame = inspect.getframeinfo(
                inspect.currentframe().f_back.f_back)
            module = inspect.getmodule(inspect.stack()[2][0])
            dct["debug_info"] = debug_info(callee_frame.filename,
                                           callee_frame.lineno, module)

        cls = type.__new__(metacls, name, bases, dct)

        for method in dct.get('circuit_type_methods', []):
            setattr(cls, method.name, method.definition)

        # Create interface for this circuit class.
        cls._syntax_style_ = _SyntaxStyle.NONE
        IO = _get_interface_type(cls)
        if IO is not None:
            cls.IO = IO
            cls.interface = cls.IO(defn=cls, renamed_ports=dct["renamed_ports"])
            setattrs(cls, cls.interface.ports, lambda k, v: isinstance(k, str))
        try:
            context = _definition_context_stack.pop()
            assert context.placer.name == cls_name
            # Override staged context with '_context_' from namespace if
            # available.
            cls._context_ = dct.get("_context_", context)
            cls._context_.finalize(cls)
        except IndexError:  # no staged placer
            cls._context_ = DefinitionContext(Placer(cls))

        return cls

    def __call__(cls, *largs, **kwargs):
        if get_debug_mode():
            debug_info = get_callee_frame_info()
            kwargs["debug_info"] = debug_info
        self = super(CircuitKind, cls).__call__(*largs, **kwargs)
        if hasattr(cls, 'IO'):
            interface = cls.IO(inst=self, renamed_ports=cls.renamed_ports)
            self.setinterface(interface)
        return self

    def __str__(cls):
        interface = ""
        if hasattr(cls, "interface"):
            interface = ", ".join(f"{name}: {_type}"
                                  for name, _type in cls.interface.items())
            interface = f"({interface})"
        return f"{cls.__name__}{interface}"

    def __repr__(cls):
        if not hasattr(cls, 'IO'):
            return super().__repr__()

        name = cls.__name__
        args = str(cls.IO)

        if not isdefinition(cls):
            return f"{name} = DeclareCircuit(\"{name}\", {args})"
        s = f"{name} = DefineCircuit(\"{name}\", {args})\n"
        sorted_instances = sorted(cls.instances, key=lambda x: x.name)

        values = []
        for instance in sorted_instances:
            values.extend(list(instance.interface.ports.values()))
        values.extend(cls.interface.ports.values())
        intermediate_values = (_get_intermediate_values(value)
                               for value in values)
        intermediate_values = functools.reduce(operator.or_,
                                               intermediate_values,
                                               OrderedIdentitySet())
        if intermediate_values:
            intermediate_values = (f"{value.name} = {repr(value)}"
                                   for value in intermediate_values)
            s += "\n".join(intermediate_values) + "\n"
        # Emit instances.
        for instance in sorted_instances:
            s += repr(instance) + '\n'
        # Emit wires from instances.
        for instance in sorted_instances:
            s += repr(instance.interface)
        s += repr(cls.interface)
        s += "EndCircuit()"
        return s

    def rename(cls, new_name):
        if cls.verilogFile:
            raise Exception("Can not rename a verilog wrapped file")

        old_name = cls.name
        cls.name = new_name
        cls.coreir_name = new_name
        cls.verilog_name = new_name
        cls.__name__ = new_name

        # NOTE(rsetaluri): This is a very hacky way to try to rename wrapped
        # verilog. We simply replace the first instance of "module <old_name>"
        # with "module <new_name>". This ignores the possibility of "module
        # <new_name>" existing anywhere else, most likely in comments etc. The
        # more robust way to do this would to modify the AST directly and
        # generate the new verilog code.
        #
        # Instead, at the top of this function, we raise an exception for
        # verilog wrapped files. That is, for now it is considered an error to
        # try to rename a verilog wrapped circuit.
        if cls.verilogFile:
            find_str = f"module {old_name}"
            replace_str = f"module {new_name}"
            assert cls.verilogFile.find(find_str) != -1
            cls.verilogFile = cls.verilogFile.replace(find_str, replace_str, 1)

    def find(cls, defn):
        name = cls.__name__
        if not isdefinition(cls):
            return defn
        for i in cls.instances:
            type(i).find(defn)
        if name not in defn:
            defn[name] = cls
        return defn

    @deprecated(msg="cls.inline_verilog is deprecated, use m.inline_verilog"
                "instead")
    def inline_verilog(cls, inline_str, **kwargs):
        cls._context_.add_inline_verilog(inline_str, kwargs, None)


@six.add_metaclass(CircuitKind)
class AnonymousCircuitType(object):
    """Abstract base class for circuits"""
    def __init__(self, *largs, **kwargs):
        self.kwargs = dict(**kwargs)

        if "debug_info" in self.kwargs:
            # Not an instance parameter, internal debug argument.
            del self.kwargs["debug_info"]

        if hasattr(self, 'default_kwargs'):
            for key, value in self.default_kwargs.items():
                self.kwargs.setdefault(key, value)

        self.name = kwargs['name'] if 'name' in kwargs else ""
        self.loc = kwargs['loc'] if 'loc' in kwargs else None
        if self.loc and len(self.loc) == 2:
            self.loc = (self.loc[0], self.loc[1], 0)
        self.interface = None
        self.defn = None
        self.used = False
        self.is_instance = True
        self.debug_info = kwargs.get("debug_info", None)

    def set_debug_info(self, debug_info):
        self.debug_info = debug_info

    def __str__(self):
        if self.name:
            return f"{self.name}<{type(self)}>"
        name = f"AnonymousCircuitInst{id(self)}"
        interface = ", ".join(f"{name}: {type(value)}"
                              for name, value in self.interface.ports.items())
        return f"{name}<{interface}>"

    def __repr__(self):
        args = []
        for k, v in self.interface.ports.items():
            args.append(f"\"{k}\"")
            args.append(repr(v))
        args = ", ".join(args)
        typ = type(self).__name__
        if self.name:
            return f"{self.name} = {typ}({args})"
        return f"{typ}({args})"

    def __getitem__(self, key):
        return self.interface[key]

    def wireoutputs(self, outputs, debug_info):
        """Wire a list of outputs to the circuit's inputs"""
        inputs = self.interface.inputs()
        ni = len(inputs)
        no = len(outputs)
        if ni != no:
            msg = (
                f"Number of inputs is not equal to the number of outputs, "
                f"expected {ni} inputs, got {no}. Only {min(ni,no)} will be "
                f"wired.")
            _logger.warning(msg, debug_info=debug_info)
        for i in range(min(ni, no)):
            wire(outputs[i], inputs[i], debug_info)

    def wire(self, output, debug_info):
        """Wire a single output to the circuit's inputs"""
        if hasattr(output, 'interface'):
            # Wire the circuit's outputs to this circuit's inputs.
            self.wireoutputs(output.interface.outputs(), debug_info)
            return
        # Wire the output to this circuit's input (should only have 1 input).
        inputs = []
        for inp in self.interface.inputs():
            inputs.append(inp)
        ni = len(inputs)
        if ni == 0:
            msg = ("Wiring an output to a circuit with no input arguments, "
                   "skipping")
            _logger.warning(msg, debug_info=debug_info)
            return
        if ni != 1:
            _logger.warning(
                WiringLog("Wiring an output to a circuit with more than one "
                          "input argument, using the first input {}",
                          inputs[0]),
                debug_info=debug_info
            )
        inputs[0].wire(output, debug_info)

    @property
    def debug_name(self):
        defn_str = ""
        if hasattr(self, 'defn') and self.defn is not None:
            defn_str = str(self.defn.name)
        return f"{defn_str}.{self.name}"

    def __call__(input, *outputs, **kw):
        debug_info = None
        if get_debug_mode():
            debug_info = get_callee_frame_info()

        no = len(outputs)
        if len(outputs) == 1:
            input.wire(outputs[0], debug_info)
        elif len(outputs) >= 1:  # In case there are only kw
            input.wireoutputs(outputs, debug_info)

        # Wire up extra arguments, name to name.
        # TODO(rsetaluri): This code should be changed to use clock types.
        for key, value in kw.items():
            if key == 'enable':
                key = 'CE'
            elif key == 'reset':
                key = 'RESET'
            elif key == 'set':
                key = 'SET'  # NYI
            elif key == 'ce':
                key = 'CE'  # deprecated
            if hasattr(input, key):
                i = getattr(input, key)
                wire(value, getattr(input, key), debug_info)
            else:
                _logger.warning(
                    WiringLog(f"Instance {{}} does not have input {key}",
                              input),
                    debug_info=debug_info
                )

        o = input.interface.outputs()
        return o[0] if len(o) == 1 else tuple(o)

    def setinterface(self, interface):
        setattrs(self, interface.ports, lambda k, v: isinstance(k, str))
        self.interface = interface
        return self

    def on(self):
        self.used = True
        return self

    def off(self):
        self.used = False
        return self

    def rename(self, name):
        self.name = name
        return self

    def isclocked(self):
        return self.interface.isclocked()

    def clockargs(self):
        return self.interface.clockargs()

    def inputargs(self):
        return self.interface.inputargs()

    def outputargs(self):
        return self.interface.outputargs()

    @classmethod
    def open(cls):
        return _DefinitionContextManager(cls._context_)


def AnonymousCircuit(*decl):
    """
    AnonymousCircuits are like macros - the circuit instances are not placed
    """
    if len(decl) == 1:
        decl = decl[0]
    return AnonymousCircuitType().setinterface(AnonymousInterface(decl))


class CircuitType(AnonymousCircuitType):
    """Placed circuit - instances placed in a definition"""
    def __init__(self, *largs, **kwargs):
        super(CircuitType, self).__init__(*largs, **kwargs)
        try:
            context = _definition_context_stack.peek()
            context.placer.place(self)
        except IndexError:  # instances must happen inside a definition context
            raise Exception("Can not instance a circuit outside a definition")

    def __repr__(self):
        args = []
        for k, v in self.kwargs.items():
            if isinstance(v, tuple):
                # {   # Format identifier
                # 0:  # first parameter
                # #   # use "0x" prefix
                # 0   # fill with zeroes
                # {1} # to n characters (including 0x), per the second parameter
                # x   # hexadecimal number, using lowercase letters for a-f
                # }   # End of format identifier
                if len(v) == 2:
                    v = "{0:#0{1}x}".format(v[0], v[1] // 4)
            else:
                v = f"\"{v}\""
            args.append(f"{k}={v}")
        args = ", ".join(args)
        typ = type(self).__name__
        if self.name:
            return f"{self.name} = {typ}({args})"
        return f"{typ}({args})"


@deprecated(
    msg="DeclareCircuit factory method is deprecated, subclass Circuit instead")
def DeclareCircuit(name, *decl, **args):
    """DeclareCircuit Factory"""
    debug_info = None
    if get_debug_mode():
        debug_info = get_callee_frame_info()
    metacls = CircuitKind
    bases = (CircuitType,)
    dct = metacls.__prepare__(name, bases)
    dct.update(dict(IO=decl,
                    debug_info=debug_info,
                    is_definition=False,
                    primitive=args.get('primitive', True),
                    stateful=args.get('stateful', False),
                    simulate=args.get('simulate'),
                    firrtl_op=args.get('firrtl_op'),
                    circuit_type_methods=args.get('circuit_type_methods', []),
                    coreir_lib=args.get('coreir_lib', "global"),
                    coreir_name=args.get('coreir_name', name),
                    coreir_genargs=args.get('coreir_genargs', None),
                    coreir_configargs=args.get('coreir_configargs', {}),
                    verilog_name=args.get('verilog_name', name),
                    default_kwargs=args.get('default_kwargs', {}),
                    renamed_ports=args.get('renamed_ports', {})))
    return metacls(name, bases, dct)


class DefineCircuitKind(CircuitKind):
    def __new__(metacls, name, bases, dct):
        dct["_cls_name_"] = name  # save original name for debugging purposes
        if 'name' not in dct:
            dct['name'] = name
            # Check if we are a subclass of something other than Circuit; if so,
            # inherit the name of the first parent.
            for base in bases:
                if base is Circuit:
                    continue
                if not issubclass(base, AnonymousCircuitType):
                    raise Exception(f"Must subclass from AnonymousCircuitType "
                                    f"or a subclass of AnonymousCircuitType "
                                    f"({base})")
                dct['name'] = base.name
                break
        name = dct['name']
        dct["renamed_ports"] = dct.get("renamed_ports", {})

        self = CircuitKind.__new__(metacls, name, bases, dct)

        self.verilog = None
        self.verilogFile = None
        self.verilogLib = None

        self.verilog_name = dct.get('verilog_name', name)
        self.coreir_name = dct.get('coreir_name', name)
        self.coreir_genargs = dct.get('coreir_genargs', None)
        self.coreir_configargs = dct.get('coreir_configargs', {})
        self.default_kwargs = dct.get('default_kwargs', {})
        self.firrtl = None

        has_definition = _has_definition(self)
        self._is_definition = dct.get('is_definition', has_definition)
        self.is_instance = False

        run_unconnected_check = False
        if hasattr(self, "definition"):
            if self._syntax_style_ is _SyntaxStyle.OLD:
                _logger.warning("'definition' class method syntax is "
                                "deprecated, use inline definition syntax "
                                "instead", debug_info=self.debug_info)
                with _DefinitionContextManager(self._context_):
                    self.definition()
                self._is_definition = True
                run_unconnected_check = True
            elif self._syntax_style_ is _SyntaxStyle.NEW:
                _logger.warning("Supplying method 'definition' with new inline "
                                "definition syntax is not supported, ignoring "
                                "'definition'")
        run_unconnected_check = run_unconnected_check or (
            has_definition and self._syntax_style_ is _SyntaxStyle.NEW)
        run_unconnected_check = run_unconnected_check and not \
            dct.get("_ignore_undriven_", False)
        if run_unconnected_check:
            self.check_unconnected()

        return self

    def check_unconnected(self):
        for port in self.interface.inputs():
            if not port.driven():
                msg = f"Output port {self.name}.{port.name} not driven"
                _logger.error(msg, debug_info=self.debug_info)

        for inst in self.instances:
            for port in inst.interface.inputs():
                if not port.driven():
                    msg = f"Input port {inst.name}.{port.name} not driven"
                    _logger.error(msg, debug_info=inst.debug_info)

    @property
    def is_definition(self):
        return self._is_definition or self.verilog or self.verilogFile

    @property
    def instances(self):
        return self._context_.placer.instances()

    def place(cls, inst):
        """Place a circuit instance in this definition"""
        cls._context_.placer.place(inst)

    def bind(cls, monitor, *args):
        cls.bind_modules[monitor] = args


@six.add_metaclass(DefineCircuitKind)
class Circuit(CircuitType):
    pass


@deprecated(
    msg="DefineCircuit factory method is deprecated, subclass Circuit instead")
def DefineCircuit(name, *decl, **args):
    """DefineCircuit Factory"""
    debug_info = None
    if get_debug_mode():
        debug_info = get_callee_frame_info()
    metacls = DefineCircuitKind
    bases = (Circuit,)
    dct = metacls.__prepare__(name, bases)
    dct.update(dict(IO=decl,
                    is_definition=True,
                    primitive=args.get('primitive', False),
                    stateful=args.get('stateful', False),
                    simulate=args.get('simulate'),
                    debug_info=debug_info,
                    verilog_name=args.get('verilog_name', name),
                    coreir_name=args.get('coreir_name', name),
                    coreir_lib=args.get('coreir_lib', "global"),
                    coreir_genargs=args.get('coreir_genargs', None),
                    coreir_configargs=args.get('coreir_configargs', None),
                    default_kwargs=args.get('default_kwargs', {}),
                    renamed_ports=args.get('renamed_ports', {}),
                    kratos=args.get("kratos", None)))
    defn = metacls(name, bases, dct)
    _definition_context_stack.push(defn._context_)
    return defn


def EndDefine():
    try:
        context = _definition_context_stack.pop()
    except IndexError:
        raise Exception("EndDefine not matched to DefineCircuit")
    placer = context.placer
    placer._defn.check_unconnected()
    debug_info = get_callee_frame_info()
    placer._defn.end_circuit_filename = debug_info[0]
    placer._defn.end_circuit_lineno = debug_info[1]


EndCircuit = EndDefine


def CopyInstance(instance):
    circuit = type(instance)
    new_instance = circuit()
    new_instance.kwargs = instance.kwargs
    return new_instance


_GeneratorArguments = namedtuple('GeneratorArguments', ['args', 'kwargs'])


@deprecated(msg="circuit_generator decorator is deprecated, subclass Generator "
            "instead")
def circuit_generator(func):
    @cache_definition
    @wraps(func)
    def wrapped(*args, **kwargs):
        result = func(*args, **kwargs)
        # Store arguments to generate the circuit.
        result._generator_arguments = _GeneratorArguments(args, kwargs)
        return result
    return wrapped


coreir_port_mapping = {
    "I": "in",
    "I0": "in0",
    "I1": "in1",
    "O": "out",
    "S": "sel",
    "CLK": "clk",
}


def DeclareCoreirCircuit(*args, **kwargs):
    return DeclareCircuit(*args, **kwargs,
                          renamed_ports=coreir_port_mapping)


class _CircuitBuilderMeta(type):
    pass


def builder_method(func):

    @wraps(func)
    def _wrapped(this, *args, **kwargs):
        with _DefinitionContextManager(this._context):
            result = func(this, *args, **kwargs)
        return result

    return _wrapped


class CircuitBuilder(metaclass=_CircuitBuilderMeta):
    _RESERVED_NAMESPACE_KEYS = {"io", "_context_", "name"}

    def __init__(self, name):
        try:
            context = _definition_context_stack.peek()
            context.add_builder(self)
        except IndexError:
            raise Exception("Can not instance a circuit builder outside a "
                            "definition")
        self._name = name
        self._io = SingletonInstanceIO()
        self._finalized = False
        self._dct = {}
        self._context = DefinitionContext(StagedPlacer(self._name))

    def _port(self, name):
        return self._io.ports[name]

    def _add_port(self, name, typ):
        self._io.add(name, typ)
        setattr(self, name, self._io.inst_ports[name])

    def _set_namespace_key(self, key, value):
        if key in CircuitBuilder._RESERVED_NAMESPACE_KEYS:
            raise Exception(f"Can not set reserved namespace key '{key}'")
        self._dct[key] = value

    def _finalize(self):
        pass

    def finalize(self):
        if self._finalized:
            raise Exception("Can only call finalize on a CircuitBuilder once")
        self._finalize()
        bases = (AnonymousCircuitType,)
        dct = {"io": self._io, "_context_": self._context, "name": self._name}
        dct.update(self._dct)
        DefineCircuitKind.__prepare__(self._name, bases)
        t = DefineCircuitKind(self._name, bases, dct)
        self._finalized = True
        return t(name=self._name)<|MERGE_RESOLUTION|>--- conflicted
+++ resolved
@@ -27,11 +27,8 @@
 except ImportError:
     pass
 from .view import PortView
-<<<<<<< HEAD
-=======
-from magma.protocol_type import MagmaProtocol
+
 from magma.wire_container import WiringLog
->>>>>>> 569f04f2
 
 __all__ = ['AnonymousCircuitType']
 __all__ += ['AnonymousCircuit']
