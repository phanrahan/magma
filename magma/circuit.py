import ast
from abc import abstractmethod
import enum
import textwrap
import inspect
from functools import wraps
from collections import namedtuple
import os

import six
from .config import get_compile_dir, set_compile_dir
# TODO: Remove circular dependency required for `circuit.bind` logic
import magma as m
from . import cache_definition
from .clock import ClockTypes
from .common import deprecated, Stack
from .interface import *
from .wire import *
from .config import get_debug_mode
from .debug import get_callee_frame_info, debug_info
from .logging import root_logger
from .is_definition import isdefinition
from .ref import AnonRef, ArrayRef, TupleRef, DefnRef, InstRef
from .bit import VCC, GND
from .array import Array
from .placer import Placer, StagedPlacer
from .tuple import Tuple
from .digital import Digital
from magma.syntax.combinational import combinational
from magma.syntax.sequential import sequential
from magma.syntax.verilog import combinational_to_verilog, \
    sequential_to_verilog
from .verilog_utils import value_to_verilog_name
from .view import PortView

__all__ = ['AnonymousCircuitType']
__all__ += ['AnonymousCircuit']

__all__ += ['CircuitType']
__all__ += ['Circuit']
__all__ += ['DeclareCircuit']
__all__ += ['DefineCircuit', 'EndDefine', 'EndCircuit']

__all__ += ['CopyInstance']
__all__ += ['circuit_type_method']
__all__ += ['circuit_generator']

circuit_type_method = namedtuple('circuit_type_method', ['name', 'definition'])

_logger = root_logger()


class _SyntaxStyle(enum.Enum):
    NONE = enum.auto()
    OLD = enum.auto()
    NEW = enum.auto()


class DefinitionContext:
    def __init__(self, placer):
        self.placer = placer


_definition_context_stack = Stack()


class _DefinitionContextManager:
    def __init__(self, context):
        self._context = context

    def __enter__(self):
        _definition_context_stack.push(self._context)

    def __exit__(self, typ, value, traceback):
        _definition_context_stack.pop()


def _setattrs(obj, dct):
    for k, v in dct.items():
        if isinstance(k, str):
            setattr(obj, k, v)


def _has_definition(cls, port=None):
    if cls.instances:
        return True
    if port is None:
        interface = getattr(cls, "interface", None)
        if not interface:
            return None
        return any(_has_definition(cls, p) for p in interface.ports.values())
    if isinstance(port, Tuple) or isinstance(port, Array):
        return any(_has_definition(cls, elem) for elem in port)
    if not port.is_output():
        return port.value() is not None
    return False


def _get_interface_decl(cls):
    if hasattr(cls, "IO") and hasattr(cls, "io"):
        _logger.warning("'IO' and 'io' should not both be specified, ignoring "
                        "'io'", debug_info=cls.debug_info)
    # TODO(setaluri): Simplify this logic and remove InterfaceKind check
    # (this is a artifact of the circuit_generator decorator).
    if hasattr(cls, 'IO'):
        cls._syntax_style_ = _SyntaxStyle.OLD
        _logger.warning("'IO = [...]' syntax is deprecated, use "
                        "'io = IO(...)' syntax instead",
                        debug_info=cls.debug_info)
        if isinstance(cls.IO, InterfaceKind):
            return None
        return DeclareInterface(*cls.IO)
    if hasattr(cls, "io"):
        cls._syntax_style_ = _SyntaxStyle.NEW
        return DeclareLazyInterface(cls.io)
    return None


def _add_intermediate_value(value, values):
    """
    Add an intermediate value `value` to `values`, handling members of
    recursive types.  Used by `_get_intermediate_values` as part of
    `CircuitKind.__repr__`.
    """
    # If we encounter a member of an array or tuple, add the entire parent
    # value (only once)
    if isinstance(value.name, ArrayRef):
        _add_intermediate_value(value.name.array, values)
    elif isinstance(value.name, TupleRef):
        _add_intermediate_value(value.name.tuple, values)
    elif not isinstance(value.name, (DefnRef, InstRef, AnonRef)):
        if value is VCC or value is GND:
            # Skip VCC and GND because they are special
            return
        if not any(value is x for x in values):
            values.append(value)


def _get_intermediate_values(value, values):
    """
    Retrieve the intermediate values connected to `value` and put them into
    `values`

    Used in the implementation of `CircuitKind.__repr__` to emit the temporary
    values in a circuit.
    """
    if value.is_output():
        return
    if value.is_mixed():
        # Mixed
        for v in value:
            _get_intermediate_values(v, values)
        return
    driver = value.value()
    if driver is None:
        return
    if isinstance(value, (Array, Tuple)) and driver.name.anon():
        for elem in value:
            _get_intermediate_values(elem, values)
    else:
        while driver is not None:
            _add_intermediate_value(driver, values)
            if not driver.is_output():
                value = driver
                driver = driver.value()
            else:
                driver = None


class CircuitKind(type):
    def __prepare__(name, bases, **kwargs):
        context = DefinitionContext(StagedPlacer(name))
        _definition_context_stack.push(context)
        return type.__prepare__(name, bases, **kwargs)

    """Metaclass for creating circuits."""
    def __new__(metacls, name, bases, dct):
        # Override class name if supplied (and save class name).
        cls_name = dct.get("_cls_name_", name)
        name = dct.setdefault('name', name)

        dct.setdefault('renamed_ports', {})
        dct.setdefault('primitive', False)
        dct.setdefault('coreir_lib', 'global')
        dct["inline_verilog_strs"] = []
        dct["bind_modules"] = {}

        # If in debug_mode is active and debug_info is not supplied, attach
        # callee stack info.
        dct.setdefault("debug_info", None)
        if get_debug_mode() and not dct["debug_info"]:
            callee_frame = inspect.getframeinfo(
                inspect.currentframe().f_back.f_back)
            module = inspect.getmodule(inspect.stack()[2][0])
            dct["debug_info"] = debug_info(callee_frame.filename,
                                           callee_frame.lineno, module)

        cls = type.__new__(metacls, name, bases, dct)

        for method in dct.get('circuit_type_methods', []):
            setattr(cls, method.name, method.definition)

        # Create interface for this circuit class.
        cls._syntax_style_ = _SyntaxStyle.NONE
<<<<<<< HEAD
        cls.setup_interface()
        placer = _PlacerBlock.pop()
        if placer:
            assert placer.name == cls_name
            cls._placer = placer.finalize(cls)
        else:
            cls._placer = Placer(cls)
=======
        IO = _get_interface_decl(cls)
        if IO is not None:
            cls.IO = IO
            cls.interface = cls.IO(defn=cls,
                                   renamed_ports=dct["renamed_ports"])
            _setattrs(cls, cls.interface.ports)
        try:
            context = _definition_context_stack.pop()
            assert context.placer.name == cls_name
            placer = context.placer.finalize(cls)
            cls._context_ = DefinitionContext(placer)
        except IndexError:  # no staged placer
            cls._context_ = DefinitionContext(Placer(cls))
>>>>>>> bae92272

        return cls

    def setup_interface(cls):
        IO = _get_interface_decl(cls)
        if IO is not None:
            cls.IO = IO
            cls.interface = cls.IO(defn=cls, renamed_ports=cls.renamed_ports)
            _setattrs(cls, cls.interface.ports)

    def __call__(cls, *largs, **kwargs):
        if get_debug_mode():
            debug_info = get_callee_frame_info()
            kwargs["debug_info"] = debug_info
        self = super(CircuitKind, cls).__call__(*largs, **kwargs)
        if hasattr(cls, 'IO'):
            interface = cls.IO(inst=self, renamed_ports=cls.renamed_ports)
            self.setinterface(interface)
        return self

    def __str__(cls):
        interface = ""
        if hasattr(cls, "interface"):
            interface = ", ".join(f"{name}: {_type}"
                                  for name, _type in cls.interface.items())
            interface = f"({interface})"
        return f"{cls.__name__}{interface}"

    def __repr__(cls):
        if not hasattr(cls, 'IO'):
            return super().__repr__()

        name = cls.__name__
        args = str(cls.IO)

        if not isdefinition(cls):
            return f"{name} = DeclareCircuit(\"{name}\", {args})"
        s = f"{name} = DefineCircuit(\"{name}\", {args})\n"
        sorted_instances = sorted(cls.instances, key=lambda x: x.name)

        values = []
        for instance in sorted_instances:
            values.extend(list(instance.interface.ports.values()))
        values.extend(cls.interface.ports.values())
        intermediate_values = []
        for value in values:
            _get_intermediate_values(value, intermediate_values)
        if intermediate_values:
            s += "\n".join(
                f"{value.name} = {repr(value)}" for value in intermediate_values
            ) + "\n"

        # Emit instances.
        for instance in sorted_instances:
            s += repr(instance) + '\n'
        # Emit wires from instances.
        for instance in sorted_instances:
            s += repr(instance.interface)
        s += repr(cls.interface)
        s += "EndCircuit()"
        return s

    def rename(cls, new_name):
        if cls.verilogFile:
            raise Exception("Can not rename a verilog wrapped file")

        old_name = cls.name
        cls.name = new_name
        cls.coreir_name = new_name
        cls.verilog_name = new_name
        cls.__name__ = new_name

        # NOTE(rsetaluri): This is a very hacky way to try to rename wrapped
        # verilog. We simply replace the first instance of "module <old_name>"
        # with "module <new_name>". This ignores the possibility of "module
        # <new_name>" existing anywhere else, most likely in comments etc. The
        # more robust way to do this would to modify the AST directly and
        # generate the new verilog code.
        #
        # Instead, at the top of this function, we raise an exception for
        # verilog wrapped files. That is, for now it is considered an error to
        # try to rename a verilog wrapped circuit.
        if cls.verilogFile:
            find_str = f"module {old_name}"
            replace_str = f"module {new_name}"
            assert cls.verilogFile.find(find_str) != -1
            cls.verilogFile = cls.verilogFile.replace(find_str, replace_str, 1)

    def find(cls, defn):
        name = cls.__name__
        if not isdefinition(cls):
            return defn
        for i in cls.instances:
            type(i).find(defn)
        if name not in defn:
            defn[name] = cls
        return defn

    def inline_verilog(cls, inline_str, **kwargs):
        format_args = {}
        for key, arg in kwargs.items():
            if isinstance(arg, m.Type):
                # TODO: For now we assumed values aren't used elswhere, this
                # forces it to be connected to an instance, so temporaries will
                # appear in the code
                if arg.is_inout() and not arg.driven():
                    raise NotImplementedError()
                if arg.is_input() and not arg.driven():
                    # TODO: Could be driven after, but that will just override
                    # this wiring so it's okay for now
                    arg.undriven()
                elif arg.is_output() and not arg.wired():
                    arg.unused()
                elif not (arg.is_input() or arg.is_output() or arg.is_inout()):
                    arg.unused()
                arg = value_to_verilog_name(arg)
            elif isinstance(arg, PortView):
                arg = value_to_verilog_name(arg)
            format_args[key] = arg
        cls.inline_verilog_strs.append(
            inline_str.format(**format_args))


@six.add_metaclass(CircuitKind)
class AnonymousCircuitType(object):
    """Abstract base class for circuits"""
    def __init__(self, *largs, **kwargs):
        self.kwargs = dict(**kwargs)

        if "debug_info" in self.kwargs:
            # Not an instance parameter, internal debug argument.
            del self.kwargs["debug_info"]

        if hasattr(self, 'default_kwargs'):
            for key, value in self.default_kwargs.items():
                self.kwargs.setdefault(key, value)

        self.name = kwargs['name'] if 'name' in kwargs else ""
        self.loc = kwargs['loc'] if 'loc' in kwargs else None
        if self.loc and len(self.loc) == 2:
            self.loc = (self.loc[0], self.loc[1], 0)
        self.interface = None
        self.defn = None
        self.used = False
        self.is_instance = True
        self.debug_info = kwargs.get("debug_info", None)

    def set_debug_info(self, debug_info):
        self.debug_info = debug_info

    def __str__(self):
        if self.name:
            return f"{self.name}<{type(self)}>"
        name = f"AnonymousCircuitInst{id(self)}"
        interface = ", ".join(f"{name}: {type(value)}"
                              for name, value in self.interface.ports.items())
        return f"{name}<{interface}>"

    def __repr__(self):
        args = []
        for k, v in self.interface.ports.items():
            args.append(f"\"{k}\"")
            args.append(repr(v))
        args = ", ".join(args)
        typ = type(self).__name__
        if self.name:
            return f"{self.name} = {typ}({args})"
        return f"{typ}({args})"

    def __getitem__(self, key):
        return self.interface[key]

    def wireoutputs(self, outputs, debug_info):
        """Wire a list of outputs to the circuit's inputs"""
        inputs = self.interface.inputs()
        ni = len(inputs)
        no = len(outputs)
        if ni != no:
            msg = (
                f"Number of inputs is not equal to the number of outputs, "
                f"expected {ni} inputs, got {no}. Only {min(ni,no)} will be "
                f"wired.")
            _logger.warning(msg, debug_info=debug_info)
        for i in range(min(ni, no)):
            wire(outputs[i], inputs[i], debug_info)

    def wire(self, output, debug_info):
        """Wire a single output to the circuit's inputs"""
        if hasattr(output, 'interface'):
            # Wire the circuit's outputs to this circuit's inputs.
            self.wireoutputs(output.interface.outputs(), debug_info)
            return
        if isinstance(output, m.MagmaProtocol):
            output = output._get_magma_value_()
        # Wire the output to this circuit's input (should only have 1 input).
        inputs = []
        for inp in self.interface.inputs():
            if isinstance(inp, m.MagmaProtocol):
                inp = inp._get_magma_value_()
            inputs.append(inp)
        ni = len(inputs)
        if ni == 0:
            msg = ("Wiring an output to a circuit with no input arguments, "
                   "skipping")
            _logger.warning(msg, debug_info=debug_info)
            return
        if ni != 1:
            msg = (f"Wiring an output to a circuit with more than one input "
                   f"argument, using the first input {inputs[0].debug_name}")
            _logger.warning(msg, debug_info=debug_info)
        inputs[0].wire(output, debug_info)

    @property
    def debug_name(self):
        defn_str = ""
        if hasattr(self, 'defn') and self.defn is not None:
            defn_str = str(self.defn.name)
        return f"{defn_str}.{self.name}"

    def __call__(input, *outputs, **kw):
        debug_info = None
        if get_debug_mode():
            debug_info = get_callee_frame_info()

        no = len(outputs)
        if len(outputs) == 1:
            input.wire(outputs[0], debug_info)
        elif len(outputs) >= 1:  # In case there are only kw
            input.wireoutputs(outputs, debug_info)

        # Wire up extra arguments, name to name.
        # TODO(rsetaluri): This code should be changed to use clock types.
        for key, value in kw.items():
            if key == 'enable':
                key = 'CE'
            elif key == 'reset':
                key = 'RESET'
            elif key == 'set':
                key = 'SET'  # NYI
            elif key == 'ce':
                key = 'CE'  # deprecated
            if hasattr(input, key):
                i = getattr(input, key)
                wire(value, getattr(input, key), debug_info)
            else:
                msg = f"Instance {input.debug_name} does not have input {key}"
                _logger.warning(msg, debug_info=debug_info)

        o = input.interface.outputs()
        return o[0] if len(o) == 1 else tuple(o)

    def setinterface(self, interface):
        _setattrs(self, interface.ports)
        self.interface = interface
        return self

    def on(self):
        self.used = True
        return self

    def off(self):
        self.used = False
        return self

    def rename(self, name):
        self.name = name
        return self

    def isclocked(self):
        return self.interface.isclocked()

    def clockargs(self):
        return self.interface.clockargs()

    def inputargs(self):
        return self.interface.inputargs()

    def outputargs(self):
        return self.interface.outputargs()

    @classmethod
    def open(cls):
        return _DefinitionContextManager(cls._context_)


def AnonymousCircuit(*decl):
    """
    AnonymousCircuits are like macros - the circuit instances are not placed
    """
    if len(decl) == 1:
        decl = decl[0]
    return AnonymousCircuitType().setinterface(AnonymousInterface(decl))


class CircuitType(AnonymousCircuitType):
    """Placed circuit - instances placed in a definition"""
    def __init__(self, *largs, **kwargs):
        super(CircuitType, self).__init__(*largs, **kwargs)
        try:
            context = _definition_context_stack.peek()
            context.placer.place(self)
        except IndexError:  # instances must happen inside a definition context
            raise Exception("Can not instance a circuit outside a definition")

    def __repr__(self):
        args = []
        for k, v in self.kwargs.items():
            if isinstance(v, tuple):
                # {   # Format identifier
                # 0:  # first parameter
                # #   # use "0x" prefix
                # 0   # fill with zeroes
                # {1} # to n characters (including 0x), per the second parameter
                # x   # hexadecimal number, using lowercase letters for a-f
                # }   # End of format identifier
                if len(v) == 2:
                    v = "{0:#0{1}x}".format(v[0], v[1] // 4)
            else:
                v = f"\"{v}\""
            args.append(f"{k}={v}")
        args = ", ".join(args)
        typ = type(self).__name__
        if self.name:
            return f"{self.name} = {typ}({args})"
        return f"{typ}({args})"


@deprecated(
    msg="DeclareCircuit factory method is deprecated, subclass Circuit instead")
def DeclareCircuit(name, *decl, **args):
    """DeclareCircuit Factory"""
    debug_info = None
    if get_debug_mode():
        debug_info = get_callee_frame_info()
    metacls = CircuitKind
    bases = (CircuitType,)
    dct = metacls.__prepare__(name, bases)
    dct.update(dict(IO=decl,
                    debug_info=debug_info,
                    is_definition=False,
                    primitive=args.get('primitive', True),
                    stateful=args.get('stateful', False),
                    simulate=args.get('simulate'),
                    firrtl_op=args.get('firrtl_op'),
                    circuit_type_methods=args.get('circuit_type_methods', []),
                    coreir_lib=args.get('coreir_lib', "global"),
                    coreir_name=args.get('coreir_name', name),
                    coreir_genargs=args.get('coreir_genargs', None),
                    coreir_configargs=args.get('coreir_configargs', {}),
                    verilog_name=args.get('verilog_name', name),
                    default_kwargs=args.get('default_kwargs', {}),
                    renamed_ports=args.get('renamed_ports', {})))
    return metacls(name, bases, dct)


class DefineCircuitKind(CircuitKind):
    def __new__(metacls, name, bases, dct):
        dct["_cls_name_"] = name  # save original name for debugging purposes
        if 'name' not in dct:
            dct['name'] = name
            # Check if we are a subclass of something other than Circuit; if so,
            # inherit the name of the first parent.
            for base in bases:
                if base is Circuit:
                    continue
                if not issubclass(base, Circuit):
                    raise Exception(f"Must subclass from Circuit or a "
                                    f"subclass of Circuit ({base})")
                dct['name'] = base.name
                break
        name = dct['name']
        dct["renamed_ports"] = dct.get("renamed_ports", {})

        self = CircuitKind.__new__(metacls, name, bases, dct)

        self.verilog = None
        self.verilogFile = None
        self.verilogLib = None

        self.verilog_name = dct.get('verilog_name', name)
        self.coreir_name = dct.get('coreir_name', name)
        self.coreir_genargs = dct.get('coreir_genargs', None)
        self.coreir_configargs = dct.get('coreir_configargs', {})
        self.default_kwargs = dct.get('default_kwargs', {})
        self.firrtl = None

        has_definition = _has_definition(self)
        self._is_definition = dct.get('is_definition', has_definition)
        self.is_instance = False

        run_unconnected_check = False
        if hasattr(self, "definition"):
            if self._syntax_style_ is _SyntaxStyle.OLD:
                _logger.warning("'definition' class method syntax is "
                                "deprecated, use inline definition syntax "
                                "instead", debug_info=self.debug_info)
                with _DefinitionContextManager(self._context_):
                    self.definition()
                self._is_definition = True
                run_unconnected_check = True
            elif self._syntax_style_ is _SyntaxStyle.NEW:
                _logger.warning("Supplying method 'definition' with new inline "
                                "definition syntax is not supported, ignoring "
                                "'definition'")
        run_unconnected_check = run_unconnected_check or (
            has_definition and self._syntax_style_ is _SyntaxStyle.NEW)
        run_unconnected_check = run_unconnected_check and not \
            dct.get("_ignore_undriven_", False)
        # Ports may not be wired until finalize
        # TODO: We should run the check at finalize
        run_unconnected_check = run_unconnected_check and not \
            issubclass(self, StagedCircuit)
        if run_unconnected_check:
            self.check_unconnected()

        return self

    def check_unconnected(self):
        for port in self.interface.inputs():
            if not port.driven():
                msg = f"Output port {self.name}.{port.name} not driven"
                _logger.error(msg, debug_info=self.debug_info)

        for inst in self.instances:
            for port in inst.interface.inputs():
                if not port.driven():
                    msg = f"Input port {inst.name}.{port.name} not driven"
                    _logger.error(msg, debug_info=inst.debug_info)

    @property
    def is_definition(self):
        return self._is_definition or self.verilog or self.verilogFile

    @property
    def instances(self):
        return self._context_.placer.instances()

    def place(cls, inst):
        """Place a circuit instance in this definition"""
        cls._context_.placer.place(inst)

    def gen_bind_port(cls, mon_arg, bind_arg):
        if isinstance(mon_arg, Tuple) or isinstance(mon_arg, Array) and \
                not issubclass(mon_arg.T, m.Digital):
            result = []
            for child1, child2 in zip(mon_arg, bind_arg):
                result += cls.gen_bind_port(child1, child2)
            return result
        port = value_to_verilog_name(mon_arg)
        arg = value_to_verilog_name(bind_arg)
        return [(f".{port}({arg})")]

    def bind(cls, monitor, *args):
        bind_str = monitor.verilogFile

        ports = []
        for mon_arg, cls_arg in zip(monitor.interface.ports.values(),
                                    cls.interface.ports.values()):
            if str(mon_arg.name) != str(cls_arg.name):
                error_str = f"""
Bind monitor interface does not match circuit interface
    Monitor Ports: {list(monitor.interface.ports)}
    Circuit Ports: {list(cls.interface.ports)}
"""
                raise TypeError(error_str)
            ports += cls.gen_bind_port(mon_arg, cls_arg)
        extra_mon_args = list(
            monitor.interface.ports.values()
        )[len(cls.interface):]
        for mon_arg, bind_arg in zip(extra_mon_args, args):
            ports += cls.gen_bind_port(mon_arg, bind_arg)
        ports_str = ", ".join(ports)
        bind_str = f"bind {cls.name} {monitor.name} {monitor.name}_inst ({ports_str});"  # noqa
        if not os.path.isdir(".magma"):
            os.mkdir(".magma")
        curr_compile_dir = get_compile_dir()
        set_compile_dir("normal")
        # Circular dependency, need coreir backend to compile, backend imports
        # circuit (for wrap casts logic, we might be able to factor that out)
        m.compile(f".magma/{monitor.name}", monitor, inline=True)
        set_compile_dir(curr_compile_dir)
        with open(f".magma/{monitor.name}.v", "r") as f:
            content = "\n".join((f.read(), bind_str))
        cls.bind_modules[monitor.name] = content


@six.add_metaclass(DefineCircuitKind)
class Circuit(CircuitType):
    pass


@deprecated(
    msg="DefineCircuit factory method is deprecated, subclass Circuit instead")
def DefineCircuit(name, *decl, **args):
    """DefineCircuit Factory"""
    debug_info = None
    if get_debug_mode():
        debug_info = get_callee_frame_info()
    metacls = DefineCircuitKind
    bases = (Circuit,)
    dct = metacls.__prepare__(name, bases)
    dct.update(dict(IO=decl,
                    is_definition=True,
                    primitive=args.get('primitive', False),
                    stateful=args.get('stateful', False),
                    simulate=args.get('simulate'),
                    debug_info=debug_info,
                    verilog_name=args.get('verilog_name', name),
                    coreir_name=args.get('coreir_name', name),
                    coreir_lib=args.get('coreir_lib', "global"),
                    coreir_genargs=args.get('coreir_genargs', None),
                    coreir_configargs=args.get('coreir_configargs', None),
                    default_kwargs=args.get('default_kwargs', {}),
                    renamed_ports=args.get('renamed_ports', {}),
                    kratos=args.get("kratos", None)))
    defn = metacls(name, bases, dct)
    _definition_context_stack.push(defn._context_)
    return defn


def EndDefine():
    try:
        context = _definition_context_stack.pop()
    except IndexError:
        raise Exception("EndDefine not matched to DefineCircuit")
    placer = context.placer
    placer._defn.check_unconnected()
    debug_info = get_callee_frame_info()
    placer._defn.end_circuit_filename = debug_info[0]
    placer._defn.end_circuit_lineno = debug_info[1]


EndCircuit = EndDefine


def CopyInstance(instance):
    circuit = type(instance)
    new_instance = circuit()
    new_instance.kwargs = instance.kwargs
    return new_instance


GeneratorArguments = namedtuple('GeneratorArguments', ['args', 'kwargs'])


def circuit_generator(func):
    @cache_definition
    @wraps(func)
    def wrapped(*args, **kwargs):
        result = func(*args, **kwargs)
        # Store arguments to generate the circuit.
        result._generator_arguments = GeneratorArguments(args, kwargs)
        return result
    return wrapped


coreir_port_mapping = {
    "I": "in",
    "I0": "in0",
    "I1": "in1",
    "O": "out",
    "S": "sel",
    "CLK": "clk",
}


def DeclareCoreirCircuit(*args, **kwargs):
    return DeclareCircuit(*args, **kwargs,
                          renamed_ports=coreir_port_mapping)


class StagedCircuit(Circuit):
    finalized = False
    @classmethod
    @abstractmethod
    def finalize(cls):
        raise NotImplementedError()<|MERGE_RESOLUTION|>--- conflicted
+++ resolved
@@ -202,21 +202,8 @@
 
         # Create interface for this circuit class.
         cls._syntax_style_ = _SyntaxStyle.NONE
-<<<<<<< HEAD
+
         cls.setup_interface()
-        placer = _PlacerBlock.pop()
-        if placer:
-            assert placer.name == cls_name
-            cls._placer = placer.finalize(cls)
-        else:
-            cls._placer = Placer(cls)
-=======
-        IO = _get_interface_decl(cls)
-        if IO is not None:
-            cls.IO = IO
-            cls.interface = cls.IO(defn=cls,
-                                   renamed_ports=dct["renamed_ports"])
-            _setattrs(cls, cls.interface.ports)
         try:
             context = _definition_context_stack.pop()
             assert context.placer.name == cls_name
@@ -224,7 +211,6 @@
             cls._context_ = DefinitionContext(placer)
         except IndexError:  # no staged placer
             cls._context_ = DefinitionContext(Placer(cls))
->>>>>>> bae92272
 
         return cls
 
