--- conflicted
+++ resolved
@@ -17,13 +17,8 @@
 from magma.syntax.sequential import sequential
 from magma.syntax.verilog import combinational_to_verilog, \
     sequential_to_verilog
-<<<<<<< HEAD
 from magma.verilog_utils import verilog_name
 from magma.view import InstView
-if sys.version_info > (3, 0):
-    from functools import reduce
-=======
->>>>>>> d97e35ce
 
 __all__ = ['AnonymousCircuitType']
 __all__ += ['AnonymousCircuit']
