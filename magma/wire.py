--- conflicted
+++ resolved
@@ -7,14 +7,8 @@
 
 
 @debug_wire
-<<<<<<< HEAD
 def wire(o, i, debug_info=None):
-
-    # Wire(o, Circuit)
-=======
-def wire(o, i, debug_info):
     # Wire(o, Circuit).
->>>>>>> 9d19c37c
     if hasattr(i, 'interface'):
         i.wire(o, debug_info)
         return
@@ -31,19 +25,11 @@
             return
         o = o[0]
 
-<<<<<<< HEAD
-    # if o is an input
-    if not isinstance(o, IntegerTypes) and o.is_input():
-        # if i is not an input
-        if isinstance(i, IntegerTypes) or not i.is_input():
-            # flip i and o
-=======
     # If o is an input.
     if not isinstance(o, IntegerTypes) and o.isinput():
         # If i is not an input.
         if isinstance(i, IntegerTypes) or not i.isinput():
             # Flip i and o.
->>>>>>> 9d19c37c
             i, o = o, i
 
     # Wire(o, Type).
