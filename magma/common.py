import collections
from functools import wraps, partial
import warnings


class Stack:
    """Lightweight wrapper over builtin lists to provide a stack interface"""
    def __init__(self):
        self._stack = []

    def push(self, value):
        self._stack.append(value)

    def pop(self):
        return self._stack.pop()

    def peek(self):
        return self._stack[-1]


class _Ref(object):
    def __init__(self, value):
        self.value = value

    def __eq__(self, other):
        return self.value is other.value

    def __hash__(self):
        return id(self.value)


class IdentitySet(collections.MutableSet):
<<<<<<< HEAD
    def __init__(self, items = []):
=======
    def __init__(self, items=[]):
>>>>>>> 4ad98242
        self.refs = set(map(_Ref, items))

    def __contains__(self, elem):
        return _Ref(elem) in self.refs

    def __iter__(self):
        return (ref.value for ref in self.refs)

    def __len__(self):
        return len(self.refs)

    def add(self, elem):
        self.refs.add(_Ref(elem))

    def discard(self, elem):
        self.refs.discard(_Ref(elem))

    def __repr__(self):
        return "%s(%s)" % (type(self).__name__, list(self))


def deprecated(func=None, *, msg=None):
    """
    Inspired by https://pybit.es/decorator-optional-argument.html.

    Marks a function as deprecated. @msg is an optional parameter to override
    the default warning.

    Examples:

        @deprecated
        def foo(...): ...

        @deprecated('Don't use bar!')
        def bar(...): ...
    """
    if func is None:
        return partial(deprecated, msg=msg)
    if msg is None:
        msg = f"{func.__name__} is deprecated"

    @wraps(func)
    def _wrapper(*args, **kwargs):
        warnings.warn(msg, category=DeprecationWarning, stacklevel=2)
        return func(*args, **kwargs)

    return _wrapper


def setattrs(obj, dct, pred=None):
    for k, v in dct.items():
        if pred is None or pred(k, v):
            setattr(obj, k, v)<|MERGE_RESOLUTION|>--- conflicted
+++ resolved
@@ -30,11 +30,7 @@
 
 
 class IdentitySet(collections.MutableSet):
-<<<<<<< HEAD
-    def __init__(self, items = []):
-=======
     def __init__(self, items=[]):
->>>>>>> 4ad98242
         self.refs = set(map(_Ref, items))
 
     def __contains__(self, elem):
