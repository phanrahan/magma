--- conflicted
+++ resolved
@@ -626,12 +626,6 @@
     @debug_unwire
     @aggregate_wireable_method
     def unwire(self, o=None, debug_info=None, keep_wired_when_contexts=False):
-<<<<<<< HEAD
-        if not self.has_elaborated_children():
-            return AggregateWireable.unwire(self, o, debug_info,
-                                            keep_wired_when_contexts)
-=======
->>>>>>> 5c6cfc5f
         for i, child in self._enumerate_children():
             o_i = None if o is None else o[i]
             child.unwire(o_i, debug_info=debug_info,
