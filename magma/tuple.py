from functools import lru_cache
import functools
import operator
from collections import OrderedDict
from hwtypes.adt import (
    TupleMeta,
    Tuple as Tuple_,
    AnonymousProductMeta,
    ProductMeta,
)
from hwtypes import BitVector, Bit
from hwtypes.adt_meta import BoundMeta, RESERVED_SUNDERS, ReservedNameError
from hwtypes.util import TypedProperty, OrderedFrozenDict
from .common import deprecated
from .ref import TupleRef
from .t import Type, Kind, Direction
from .compatibility import IntegerTypes
from .debug import debug_wire, get_callee_frame_info, debug_unwire
from .logging import root_logger
from .protocol_type import magma_type, magma_value

from magma.wire_container import (WiringLog, AggregateWireable,
                                  aggregate_wireable_method)
from magma.wire import wire
from magma.protocol_type import MagmaProtocol
from magma.operator_utils import output_only


_logger = root_logger()


#
# Create an Tuple
#
#  Tuple()
#  - creates a new tuple value
#  Tuple(v0, v1, ..., vn)
#  - creates a new tuple value where each field equals vi
#

class TupleKind(TupleMeta, Kind):
    def __new__(mcs, name, bases, namespace, fields=None, **kwargs):
        for rname in RESERVED_SUNDERS:
            if rname in namespace:
                raise ReservedNameError(f'class attribute {rname} is reserved '
                                        'by the type machinery')

        bound_types = fields
        has_bound_base = False
        unbound_bases = []
        for base in bases:
            if isinstance(base, BoundMeta):
                if base.is_bound:
                    has_bound_base = True
                    if bound_types is None:
                        bound_types = base.fields
                    else:
                        for x, y in zip(bound_types, base.fields):
                            if not (issubclass(x, y) or issubclass(y, x)):
                                try:
                                    if x.is_bindable(y):
                                        continue
                                except AttributeError:
                                    pass
                                try:
                                    if y.is_bindable(x):
                                        continue
                                except AttributeError:
                                    pass
                                raise TypeError(
                                    "Can't inherit from multiple different "
                                    "bound_types"
                                )
                else:
                    unbound_bases.append(base)

        t = type.__new__(mcs, name, bases, namespace, **kwargs)
        t._fields_ = bound_types
        t._unbound_base_ = None

        if bound_types is None:
            # t is a unbound type
            t._unbound_base_ = t
        elif len(unbound_bases) == 1:
            # t is constructed from an unbound type
            t._unbound_base_ = unbound_bases[0]
        elif not has_bound_base:
            # this shouldn't be reachable
            raise AssertionError("Unreachable code")

        return t

    def _from_idx(cls, idx):
        # Some of this should probably be in GetitemSyntax
        mcs = type(cls)

        try:
            return mcs._class_cache[cls, idx]
        except KeyError:
            pass

        if cls.is_bound:
            raise TypeError('Type is already bound')

        undirected_idx = tuple(v.qualify(Direction.Undirected) for v in idx)
        if any(x is not y for x, y in zip(undirected_idx, idx)):
            bases = [cls[undirected_idx]]
        else:
            bases = [cls]
        bases = tuple(bases)
        class_name = cls._name_cb(idx)

        t = mcs(class_name, bases, {'__module__': cls.__module__}, fields=idx)
        if t._unbound_base_ is None:
            t._unbound_base_ = cls
        mcs._class_cache[cls, idx] = t
        t._cached_ = True
        return t

    def qualify(cls, direction):
        new_fields = []
        for T in cls.fields:
            new_fields.append(T.qualify(direction))
        return cls.unbound_t[new_fields]

    def flip(cls):
        new_fields = []
        for T in cls.fields:
            new_fields.append(T.flip())
        return cls.unbound_t[new_fields]

    @property
    @lru_cache()
    def direction(cls):
        directions = iter(t.direction for t in cls.fields)
        first = next(directions)
        if all(d == first for d in directions):
            return first
        return None

    def __call__(cls, *args, **kwargs):
        obj = cls.__new__(cls, *args)
        obj.__init__(*args, **kwargs)
        return obj

    @property
    def N(cls):
        return len(cls.fields)

    def __len__(cls):
        return cls.N

    def __str__(cls):
        if not cls.is_bound:
            return cls.__name__
        s = "Tuple("
        s += ",".join(str(T) for T in cls.fields)
        s += ")"
        return s

    def is_wireable(cls, rhs):
        rhs = magma_type(rhs)
        if not isinstance(rhs, TupleKind) or len(cls.fields) != len(rhs.fields):
            return False
        for idx, T in enumerate(cls.fields):
            if not T.is_wireable(rhs[idx]):
                return False
        return True

    def is_bindable(cls, rhs):
        rhs = magma_type(rhs)
        if not isinstance(rhs, TupleKind) or len(cls.fields) != len(rhs.fields):
            return False
        for idx, T in enumerate(cls.fields):
            if not T.is_bindable(rhs[idx]):
                return False
        return True

    def __eq__(cls, rhs):
        if not isinstance(rhs, TupleKind):
            return False

        if not cls.is_bound:
            return not rhs.is_bound

        return cls.fields == rhs.fields

    __hash__ = TupleMeta.__hash__


class Tuple(Type, Tuple_, AggregateWireable, metaclass=TupleKind):
    def __init__(self, *largs, **kwargs):

        Type.__init__(self, **kwargs)
        AggregateWireable.__init__(self)

        self._ts = {}
        if largs:
            assert len(largs) == len(self)
            for i, (k, t, T) in enumerate(zip(self.keys(),
                                              largs,
                                              self.types())):
                if isinstance(t, (IntegerTypes, BitVector, Bit)):
                    t = T(t)
                self._ts[i] = t
                if not isinstance(self, AnonProduct):
                    setattr(self, k, t)

        self._keys_list = list(self.keys())

    def __getattr__(self, key):
        if not isinstance(self, AnonProduct) and key in self.keys():
            # On demand setattr for lazy children
            t = self[key]
            setattr(self, key, t)
            return t
        return object.__getattribute__(self, key)

    __hash__ = Type.__hash__

    @classmethod
    def is_oriented(cls, direction):
        return all(v.is_oriented(direction) for v in cls.fields)

    @classmethod
    def is_clock(cls):
        return False

    @classmethod
    @deprecated
    def isoriented(cls, direction):
        return cls.is_oriented(direction)

    @classmethod
    def keys(cls):
        return [str(i) for i in range(len(cls.fields))]

    @output_only("Cannot use == on an input")
    def __eq__(self, rhs):
        if not isinstance(rhs, type(self)):
            return NotImplemented
        else:
            # NOTE: Use functools.reduce so import * doesn't clobber m.reduce
            # from bits
            return functools.reduce(operator.and_,
                                    (x == y for x, y in zip(self, rhs)))

    @output_only("Cannot use != on an input")
    def __ne__(self, rhs):
        return ~(self == rhs)

    def __repr__(self):
        if not self.name.anon():
            return super().__repr__()
        ts = [repr(t) for t in self]
        kts = ['{}={}'.format(k, v) for k, v in zip(self.keys(), ts)]
        return 'tuple(dict({})'.format(', '.join(kts))

    def _make_t(self, idx):
        T = self.types()[idx]
        ref = TupleRef(self, self._keys_list[idx])
        if issubclass(T, MagmaProtocol):
            value = T._from_magma_ref_(ref)
        else:
            value = T(name=ref)
        value.set_enclosing_when_context(self._enclosing_when_context)
        return value

    def _has_elaborated_children(self):
        return bool(self._ts)

    def _enumerate_children(self):
        return self.items()

    def __getitem__(self, key):
        if isinstance(key, str):
            try:
                key = list(self.keys()).index(key)
            except ValueError:
                raise KeyError(key) from None
        if not isinstance(key, int):
            raise KeyError(key)
        if key not in self._ts:
            self._ts[key] = self._make_t(key)
            self._resolve_bulk_wire()
        return self._ts[key]

    @property
    def ts(self):
        return [self[k] for k in self.keys()]

    def __setitem__(self, key, val):
        old = self[key]
        if old is not val:
            _logger.error(
                WiringLog(f"May not mutate tuple, trying to replace "
                          f"{{}}[{key}] ({{}}) with {{}}", self, old, val)
            )

    def __len__(self):
        return len(type(self).fields)

    @classmethod
    def flat_length(cls):
        return sum(magma_type(T).flat_length() for T in cls.types())

    def __call__(self, o):
        return self.wire(o, get_callee_frame_info())

    @debug_wire
    def wire(self, o, debug_info):
        o = magma_value(o)
        if not isinstance(o, Tuple):
            _logger.error(
                WiringLog(f"Cannot wire {{}} (type={type(o)}) to {{}} "
                          f"(type={type(self)}) because {{}} is not a Tuple",
                          o, self, o),
                debug_info=debug_info
            )
            return

        if self.keys() != o.keys():
            _logger.error(
                WiringLog(f"Cannot wire {{}} (type={type(o)}, "
                          f"keys={list(self.keys())}) to "
                          f" {{}} (type={type(self)}, "
                          f"keys={list(o.keys())}) because the tuples do not "
                          f"have the same keys", o, self),
                debug_info=debug_info
            )
            return
        if (self.is_mixed() or
                self._has_elaborated_children() or
                o._has_elaborated_children()):
            for self_elem, o_elem in zip(self, o):
                self_elem = magma_value(self_elem)
                o_elem = magma_value(o_elem)
                wire(o_elem, self_elem, debug_info)
        else:
            AggregateWireable.wire(self, o, debug_info)

    @debug_unwire
    @aggregate_wireable_method
    def unwire(self, o=None, debug_info=None, keep_wired_when_contexts=False):
        if not self._has_elaborated_children():
            return AggregateWireable.unwire(self, o, debug_info,
                                            keep_wired_when_contexts)

<<<<<<< HEAD
=======
    @debug_unwire
    def unwire(self, o=None, debug_info=None, keep_wired_when_contexts=False):
>>>>>>> 50a7cab2
        for k, t in self.items():
            if o is None:
                t.unwire(debug_info=debug_info,
                         keep_wired_when_contexts=keep_wired_when_contexts)
            elif o[k].is_input():
                o[k].unwire(t, debug_info=debug_info,
                            keep_wired_when_contexts=keep_wired_when_contexts)
            else:
                t.unwire(o[k], debug_info=debug_info,
                         keep_wired_when_contexts=keep_wired_when_contexts)

    @aggregate_wireable_method
    def driven(self):
        return all(t.driven() for t in self)

    @aggregate_wireable_method
    def wired(self):
        return all(t.wired() for t in self)

    @staticmethod
    def _iswhole(ts, keys):

        for i in range(len(ts)):
            if ts[i].anon():
                return False

        for i in range(len(ts)):
            # elements must be an tuple reference
            if not isinstance(ts[i].name, TupleRef):
                return False

        for i in range(1, len(ts)):
            # elements must refer to the same tuple
            if ts[i].name.tuple is not ts[i - 1].name.tuple:
                return False

        for i in range(len(ts)):
            # elements should be numbered consecutively
            if ts[i].name.index != list(keys)[i]:
                return False

        if len(ts) != len(ts[0].name.tuple):
            # elements should refer to a whole tuple
            return False

        return True

    def iswhole(self):
        return Tuple._iswhole(list(self), self.keys())

    @aggregate_wireable_method
    def trace(self, skip_self=True):
        ts = []
        for t in self:
            result = t.trace(skip_self)
            if result is not None:
                ts.append(result)
            elif not skip_self and (t.is_output() or t.is_inout()):
                ts.append(t)
            else:
                return None

        if len(ts) == len(self) and Tuple._iswhole(ts, self.keys()):
            return ts[0].name.tuple

        return type(self).flip()(*ts)

    @aggregate_wireable_method
    def value(self):
        ts = [t.value() for t in self]

        for t in ts:
            if t is None:
                return None

        if len(ts) == len(self) and Tuple._iswhole(ts, self.keys()):
            return ts[0].name.tuple

        return type(self).flip()(*ts)

    @aggregate_wireable_method
    def driving(self):
        return {k: t.driving() for k, t in self.items()}

    @classmethod
    def unflatten(cls, value):
        values = []
        offset = 0
        for field in cls.fields:
            size = field.flat_length()
            ts = value[offset:offset + size]
            values.append(field.unflatten(ts))
            offset += size
        return cls(*values)

    def flatten(self):
        return sum([t.flatten() for t in self], [])

    def const(self):
        return all(t.const() for t in self)

    @classmethod
    def types(cls):
        return cls.fields

    def values(self):
        return list(self)

    def items(self):
        return zip(self.keys(), self)

    def undriven(self):
        for elem in self:
            elem.undriven()

    def unused(self):
        for elem in self:
            elem.unused()

    @classmethod
    def is_mixed(cls):
        input, output, inout, mixed = False, False, False, False
        for field in cls.fields:
            input |= field.is_input()
            output |= field.is_output()
            inout |= field.is_inout()
            mixed |= field.is_mixed()
        return mixed or (input + output + inout) > 1

    def connection_iter(self, only_slice_bits=False):
        for elem in self:
            yield elem, elem.trace()

    def has_children(self):
        return True

    def set_enclosing_when_context(self, ctx):
        for value in self:
            value.set_enclosing_when_context(ctx)


def _add_properties(ns, fields):
    def _make_prop(field_type, idx):
        @TypedProperty(field_type)
        def prop(self):
            return self[idx]

        @prop.setter
        def prop(self, value):
            self[idx] = value

        return prop

    for idx, (field_name, field_type) in enumerate(fields.items()):
        if field_name == "N":
            # TODO: Make N unreserved
            raise ValueError("N is a reserved name in Product")
        assert field_name not in ns
        ns[field_name] = _make_prop(field_type, idx)


class AnonProductKind(AnonymousProductMeta, TupleKind, Kind):
    __hash__ = type.__hash__

    def _from_idx(cls, idx):
        mcs = type(cls)

        try:
            return mcs._class_cache[cls, idx]
        except KeyError:
            pass

        if cls.is_bound:
            raise TypeError('Type is already bound')

        undirected_idx = OrderedFrozenDict(
            [(k, v.qualify(Direction.Undirected)) for k, v in idx.items()]
        )
        if undirected_idx != idx:
            bases = [cls[undirected_idx]]
        else:
            bases = [cls]
        bases = tuple(bases)
        class_name = cls._name_from_idx(idx)

        ns = {'__module__': cls.__module__}
        # add properties to namespace
        # build properties
        _add_properties(ns, idx)

        t = mcs(class_name, bases, ns, fields=tuple(idx.values()))
        t._field_table_ = idx
        if t._unbound_base_ is None:
            t._unbound_base_ = cls
        mcs._class_cache[cls, idx] = t
        t._cached_ = True
        return t

    def qualify(cls, direction):
        new_fields = OrderedDict()
        base = cls
        for k, v in cls.field_dict.items():
            new_fields[k] = v.qualify(direction)
        for k, v in cls.field_dict.items():
            if not issubclass(new_fields[k], v):
                base = cls.unbound_t
        if base.is_bound and all(v is base.field_dict[k]
                                 for k, v in new_fields.items()):
            return base

        if cls.unbound_t is AnonProduct:
            return cls.unbound_t._cache_handler(OrderedFrozenDict(new_fields))
        else:
            return cls.unbound_t._cache_handler(cls.is_cached, new_fields,
                                                cls.__name__, (base, ), {})

    def flip(cls):
        new_fields = OrderedDict()
        base = cls
        for k, v in cls.field_dict.items():
            new_fields[k] = v.flip()
        for k, v in cls.field_dict.items():
            if not issubclass(new_fields[k], v):
                base = cls.qualify(Direction.Undirected)
        if cls.unbound_t is AnonProduct:
            return cls.unbound_t._cache_handler(OrderedFrozenDict(new_fields))
        else:
            return cls.unbound_t._cache_handler(cls.is_cached, new_fields,
                                                cls.__name__, (base, ), {})

    def __eq__(cls, rhs):
        if not isinstance(rhs, AnonProductKind):
            return False

        if not cls.is_bound:
            return not rhs.is_bound

        return cls.field_dict == rhs.field_dict

    def is_wireable(cls, rhs):
        rhs = magma_type(rhs)
        if (
            not isinstance(rhs, AnonProductKind) or
            len(cls.fields) != len(rhs.fields)
        ):
            return False
        for k, v in cls.field_dict.items():
            if k not in rhs.field_dict or not v.is_wireable(rhs.field_dict[k]):
                return False
        return True

    def is_bindable(cls, rhs):
        rhs = magma_type(rhs)
        if (
            not isinstance(rhs, AnonProductKind) or
            len(cls.fields) != len(rhs.fields)
        ):
            return False
        for k, v in cls.field_dict.items():
            if k not in rhs.field_dict or not v.is_bindable(rhs.field_dict[k]):
                return False
        return True

    def __len__(cls):
        return len(cls.fields)

    def __str__(cls):
        if not cls.is_bound:
            return cls.__name__
        s = "Tuple("
        s += ",".join(f'{k}={str(v)}' for k, v in cls.field_dict.items())
        s += ")"
        return s


class AnonProduct(Tuple, metaclass=AnonProductKind):
    @classmethod
    def keys(cls):
        return cls.field_dict.keys()


class ProductKind(ProductMeta, AnonProductKind, Kind):
    __hash__ = type.__hash__

    def __new__(mcs, name, bases, namespace, cache=True, **kwargs):
        return super().__new__(mcs, name, bases, namespace, cache, **kwargs)

    def from_fields(cls, name, fields, cache=True):
        return super().from_fields(name, fields, cache)

    @classmethod
    def _from_fields(mcs, fields, name, bases, ns, **kwargs):

        cls = bases[0]

        # add properties to namespace
        # build properties
        _add_properties(ns, fields)

        # this is all really gross but I don't know how to do this cleanly
        # need to build t so I can call super() in new and init
        # need to exec to get proper signatures
        t = TupleKind.__new__(mcs, name, bases, ns,
                              fields=tuple(fields.values()), **kwargs)
        if t._unbound_base_ is None:
            t._unbound_base_ = cls

        # not strictly necessary could iterative over class dict finding
        # TypedProperty to reconstruct _field_table_ but that seems bad
        t._field_table_ = OrderedFrozenDict(fields)
        return t


class Product(AnonProduct, metaclass=ProductKind):
    pass<|MERGE_RESOLUTION|>--- conflicted
+++ resolved
@@ -346,22 +346,6 @@
             return AggregateWireable.unwire(self, o, debug_info,
                                             keep_wired_when_contexts)
 
-<<<<<<< HEAD
-=======
-    @debug_unwire
-    def unwire(self, o=None, debug_info=None, keep_wired_when_contexts=False):
->>>>>>> 50a7cab2
-        for k, t in self.items():
-            if o is None:
-                t.unwire(debug_info=debug_info,
-                         keep_wired_when_contexts=keep_wired_when_contexts)
-            elif o[k].is_input():
-                o[k].unwire(t, debug_info=debug_info,
-                            keep_wired_when_contexts=keep_wired_when_contexts)
-            else:
-                t.unwire(o[k], debug_info=debug_info,
-                         keep_wired_when_contexts=keep_wired_when_contexts)
-
     @aggregate_wireable_method
     def driven(self):
         return all(t.driven() for t in self)
