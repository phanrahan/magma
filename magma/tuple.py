from functools import lru_cache
import functools
import operator
from collections import OrderedDict
from hwtypes.adt import (
    TupleMeta,
    Tuple as Tuple_,
    AnonymousProductMeta,
    ProductMeta,
)
from hwtypes import BitVector, Bit
from hwtypes.adt_meta import BoundMeta, RESERVED_SUNDERS, ReservedNameError
from hwtypes.util import TypedProperty, OrderedFrozenDict
from .common import deprecated
from .ref import TupleRef
from .t import Type, Kind, Direction
from .compatibility import IntegerTypes
from .debug import debug_wire, get_debug_info, debug_unwire
from .logging import root_logger
from .protocol_type import magma_type, magma_value

from magma.wire_container import (WiringLog, AggregateWireable,
                                  aggregate_wireable_method)
from magma.wire import wire
from magma.protocol_type import MagmaProtocol
from magma.operator_utils import output_only


_logger = root_logger()


#
# Create an Tuple
#
#  Tuple()
#  - creates a new tuple value
#  Tuple(v0, v1, ..., vn)
#  - creates a new tuple value where each field equals vi
#

class TupleKind(TupleMeta, Kind):
    def __new__(mcs, name, bases, namespace, fields=None, **kwargs):
        for rname in RESERVED_SUNDERS:
            if rname in namespace:
                raise ReservedNameError(f'class attribute {rname} is reserved '
                                        'by the type machinery')

        bound_types = fields
        has_bound_base = False
        unbound_bases = []
        for base in bases:
            if isinstance(base, BoundMeta):
                if base.is_bound:
                    has_bound_base = True
                    if bound_types is None:
                        bound_types = base.fields
                    else:
                        for x, y in zip(bound_types, base.fields):
                            if not (issubclass(x, y) or issubclass(y, x)):
                                try:
                                    if x.is_bindable(y):
                                        continue
                                except AttributeError:
                                    pass
                                try:
                                    if y.is_bindable(x):
                                        continue
                                except AttributeError:
                                    pass
                                raise TypeError(
                                    "Can't inherit from multiple different "
                                    "bound_types"
                                )
                else:
                    unbound_bases.append(base)

        t = type.__new__(mcs, name, bases, namespace, **kwargs)
        t._fields_ = bound_types
        t._unbound_base_ = None

        if bound_types is None:
            # t is a unbound type
            t._unbound_base_ = t
        elif len(unbound_bases) == 1:
            # t is constructed from an unbound type
            t._unbound_base_ = unbound_bases[0]
        elif not has_bound_base:
            # this shouldn't be reachable
            raise AssertionError("Unreachable code")

        return t

    def _from_idx(cls, idx):
        # Some of this should probably be in GetitemSyntax
        mcs = type(cls)

        try:
            return mcs._class_cache[cls, idx]
        except KeyError:
            pass

        if cls.is_bound:
            raise TypeError('Type is already bound')

        undirected_idx = tuple(v.qualify(Direction.Undirected) for v in idx)
        if any(x is not y for x, y in zip(undirected_idx, idx)):
            bases = [cls[undirected_idx]]
        else:
            bases = [cls]
        bases = tuple(bases)
        class_name = cls._name_cb(idx)

        t = mcs(class_name, bases, {'__module__': cls.__module__}, fields=idx)
        if t._unbound_base_ is None:
            t._unbound_base_ = cls
        mcs._class_cache[cls, idx] = t
        t._cached_ = True
        return t

    def qualify(cls, direction):
        new_fields = []
        for T in cls.fields:
            new_fields.append(T.qualify(direction))
        return cls.unbound_t[new_fields]

    def flip(cls):
        new_fields = []
        for T in cls.fields:
            new_fields.append(T.flip())
        return cls.unbound_t[new_fields]

    @property
    @lru_cache()
    def direction(cls):
        directions = iter(t.direction for t in cls.fields)
        first = next(directions)
        if all(d == first for d in directions):
            return first
        return None

    def __call__(cls, *args, **kwargs):
        obj = cls.__new__(cls, *args)
        obj.__init__(*args, **kwargs)
        return obj

    @property
    def N(cls):
        return len(cls.fields)

    def __len__(cls):
        return cls.N

    def __str__(cls):
        if not cls.is_bound:
            return cls.__name__
        s = "Tuple("
        s += ",".join(str(T) for T in cls.fields)
        s += ")"
        return s

    def is_wireable(cls, rhs):
        rhs = magma_type(rhs)
        if not isinstance(rhs, TupleKind) or len(cls.fields) != len(rhs.fields):
            return False
        for idx, T in enumerate(cls.fields):
<<<<<<< HEAD
            T = magma_type(T)
            if not T.is_wireable(magma_type(rhs[idx])):
=======
            if not magma_type(T).is_wireable(rhs[idx]):
>>>>>>> e2fc445e
                return False
        return True

    def is_bindable(cls, rhs):
        rhs = magma_type(rhs)
        if not isinstance(rhs, TupleKind) or len(cls.fields) != len(rhs.fields):
            return False
        for idx, T in enumerate(cls.fields):
<<<<<<< HEAD
            T = magma_type(T)
            if not T.is_bindable(magma_type(rhs[idx])):
=======
            if not magma_type(T).is_bindable(rhs[idx]):
>>>>>>> e2fc445e
                return False
        return True

    def __eq__(cls, rhs):
        if not isinstance(rhs, TupleKind):
            return False

        if not cls.is_bound:
            return not rhs.is_bound

        return cls.fields == rhs.fields

    __hash__ = TupleMeta.__hash__


class Tuple(Type, Tuple_, AggregateWireable, metaclass=TupleKind):
    def __init__(self, *largs, **kwargs):

        Type.__init__(self, **kwargs)
        AggregateWireable.__init__(self)

        self._ts = {}
        if largs:
            assert len(largs) == len(self)
            for i, (k, t, T) in enumerate(zip(self.keys(),
                                              largs,
                                              self.types())):
                if isinstance(t, (IntegerTypes, BitVector, Bit)):
                    t = T(t)
                self._ts[i] = t
                if not isinstance(self, AnonProduct):
                    setattr(self, k, t)
            self._resolved = True

        self._keys_list = list(self.keys())

    def __getattr__(self, key):
        if not isinstance(self, AnonProduct) and key in self.keys():
            # On demand setattr for lazy children
            t = self[key]
            setattr(self, key, t)
            return t
        return object.__getattribute__(self, key)

    __hash__ = Type.__hash__

    @classmethod
    def is_oriented(cls, direction):
        return all(v.is_oriented(direction) for v in cls.fields)

    @classmethod
    def is_clock(cls):
        return False

    @classmethod
    @deprecated
    def isoriented(cls, direction):
        return cls.is_oriented(direction)

    @classmethod
    def keys(cls):
        return [str(i) for i in range(len(cls.fields))]

    @output_only("Cannot use == on an input")
    def __eq__(self, rhs):
        if not isinstance(rhs, type(self)):
            return NotImplemented
        else:
            # NOTE: Use functools.reduce so import * doesn't clobber m.reduce
            # from bits
            return functools.reduce(operator.and_,
                                    (x == y for x, y in zip(self, rhs)))

    @output_only("Cannot use != on an input")
    def __ne__(self, rhs):
        return ~(self == rhs)

    def __repr__(self):
        if not self.name.anon():
            return super().__repr__()
        ts = [repr(t) for t in self]
        kts = ['{}={}'.format(k, v) for k, v in zip(self.keys(), ts)]
        return 'tuple(dict({})'.format(', '.join(kts))

    def _make_t(self, idx):
        T = self.types()[idx]
        ref = TupleRef(self, self._keys_list[idx])
        if issubclass(T, MagmaProtocol):
            value = T._from_magma_ref_(ref)
        else:
            value = T(name=ref)
        value.set_enclosing_when_context(self._enclosing_when_context)
        return value

    def has_elaborated_children(self):
        return bool(self._ts)

    def _enumerate_children(self):
        return self.items()

    def __getitem__(self, key):
        if isinstance(key, str):
            try:
                key = list(self.keys()).index(key)
            except ValueError:
                raise KeyError(key) from None
        if not isinstance(key, int):
            raise KeyError(key)
        if key not in self._ts:
            self._ts[key] = self._make_t(key)
            self._ts[key].parent = self
        return self._ts[key]

    @property
    def ts(self):
        return [self[k] for k in self.keys()]

    def __setitem__(self, key, val):
        old = self[key]
        if old is not val:
            _logger.error(
                WiringLog(f"May not mutate tuple, trying to replace "
                          f"{{}}[{key}] ({{}}) with {{}}", self, old, val)
            )

    def __len__(self):
        return len(type(self).fields)

    @classmethod
    def flat_length(cls):
        return sum(magma_type(T).flat_length() for T in cls.types())

    def __call__(self, o):
        return self.wire(o, get_debug_info(3))

    @debug_wire
    def wire(self, o, debug_info):
        o = magma_value(o)
        if not isinstance(o, Tuple):
            _logger.error(
                WiringLog(f"Cannot wire {{}} (type={type(o)}) to {{}} "
                          f"(type={type(self)}) because {{}} is not a Tuple",
                          o, self, o),
                debug_info=debug_info
            )
            return

        if list(self.keys()) != list(o.keys()):
            _logger.error(
                WiringLog(f"Cannot wire {{}} (type={type(o)}, "
                          f"keys={list(self.keys())}) to "
                          f" {{}} (type={type(self)}, "
                          f"keys={list(o.keys())}) because the tuples do not "
                          f"have the same keys", o, self),
                debug_info=debug_info
            )
            return

        for i, k in enumerate(self.keys()):
            if not type(self).fields[i].is_wireable(type(o).fields[i]):
                _logger.error(
<<<<<<< HEAD
                    WiringLog(f"Cannot wire {{}} (type={type(o)}, to "
                              f" {{}} (type={type(self)})"
                              f"because the key {k} is not wireable",
                              o, self),
=======
                    WiringLog(
                        f"Cannot wire {{}} (type={type(o)}, to "
                        f" {{}} (type={type(self)})"
                        f"because the key {k} is not wireable",
                        o,
                        self
                    ),
>>>>>>> e2fc445e
                    debug_info=debug_info
                )
                return

        if self._should_wire_children(o):
            for key in self.keys():
                self_elem = magma_value(self[key])
                o_elem = magma_value(o[key])
                wire(o_elem, self_elem, debug_info)
        else:
            AggregateWireable.wire(self, o, debug_info)

    @debug_unwire
    @aggregate_wireable_method
    def unwire(self, o=None, debug_info=None, keep_wired_when_contexts=False):
        for k, t in self.items():
            if o is None:
                t.unwire(debug_info=debug_info,
                         keep_wired_when_contexts=keep_wired_when_contexts)
            elif o[k].is_input():
                o[k].unwire(t, debug_info=debug_info,
                            keep_wired_when_contexts=keep_wired_when_contexts)
            else:
                t.unwire(o[k], debug_info=debug_info,
                         keep_wired_when_contexts=keep_wired_when_contexts)

    @aggregate_wireable_method
    def driven(self):
        return all(t.driven() for t in self)

    @aggregate_wireable_method
    def wired(self):
        return all(t.wired() for t in self)

    @staticmethod
    def _iswhole(ts, keys):

        for i in range(len(ts)):
            if ts[i].anon():
                return False

        for i in range(len(ts)):
            # elements must be an tuple reference
            if not isinstance(ts[i].name, TupleRef):
                return False

        for i in range(1, len(ts)):
            # elements must refer to the same tuple
            if ts[i].name.tuple is not ts[i - 1].name.tuple:
                return False

        for i in range(len(ts)):
            # elements should be numbered consecutively
            if ts[i].name.index != list(keys)[i]:
                return False

        if len(ts) != len(ts[0].name.tuple):
            # elements should refer to a whole tuple
            return False

        return True

    def iswhole(self):
        return Tuple._iswhole(list(self), self.keys())

    @aggregate_wireable_method
    def trace(self, skip_self=True):
        ts = []
        for t in self:
            result = t.trace(skip_self)
            if result is not None:
                ts.append(result)
            elif not skip_self and (t.is_output() or t.is_inout()):
                ts.append(t)
            else:
                return None

        if len(ts) == len(self) and Tuple._iswhole(ts, self.keys()):
            return ts[0].name.tuple

        return type(self).flip()(*ts)

    @aggregate_wireable_method
    def value(self):
        ts = [t.value() for t in self]

        for t in ts:
            if t is None:
                return None

        if len(ts) == len(self) and Tuple._iswhole(ts, self.keys()):
            return ts[0].name.tuple

        return type(self).flip()(*ts)

    @aggregate_wireable_method
    def driving(self):
        return {k: t.driving() for k, t in self.items()}

    @classmethod
    def unflatten(cls, value):
        values = []
        offset = 0
        for field in cls.fields:
            size = field.flat_length()
            ts = value[offset:offset + size]
            values.append(field.unflatten(ts))
            offset += size
        return cls(*values)

    def flatten(self):
        return sum([t.flatten() for t in self], [])

    def const(self):
        return all(t.const() for t in self)

    @classmethod
    def types(cls):
        return cls.fields

    def values(self):
        return list(self)

    def items(self):
        return zip(self.keys(), self)

    def undriven(self):
        for elem in self:
            elem.undriven()

    def unused(self):
        for elem in self:
            elem.unused()

    @classmethod
    def is_mixed(cls):
        input, output, inout, mixed = False, False, False, False
        for field in cls.fields:
            input |= field.is_input()
            output |= field.is_output()
            inout |= field.is_inout()
            mixed |= field.is_mixed()
        return mixed or (input + output + inout) > 1

    def connection_iter(self, only_slice_bits=False):
        for elem in self:
            yield elem, elem.trace()

    def has_children(self):
        return True

    def set_enclosing_when_context(self, ctx):
        self._enclosing_when_context = ctx
        for value in self._ts.values():
            value.set_enclosing_when_context(ctx)


def _add_properties(ns, fields):
    def _make_prop(field_type, idx):
        @TypedProperty(field_type)
        def prop(self):
            return self[idx]

        @prop.setter
        def prop(self, value):
            self[idx] = value

        return prop

    for idx, (field_name, field_type) in enumerate(fields.items()):
        if field_name == "N":
            # TODO: Make N unreserved
            raise ValueError("N is a reserved name in Product")
        assert field_name not in ns
        ns[field_name] = _make_prop(field_type, idx)


class AnonProductKind(AnonymousProductMeta, TupleKind, Kind):
    __hash__ = type.__hash__

    def _from_idx(cls, idx):
        mcs = type(cls)

        try:
            return mcs._class_cache[cls, idx]
        except KeyError:
            pass

        if cls.is_bound:
            raise TypeError('Type is already bound')

        undirected_idx = OrderedFrozenDict(
            [(k, v.qualify(Direction.Undirected)) for k, v in idx.items()]
        )
        if undirected_idx != idx:
            bases = [cls[undirected_idx]]
        else:
            bases = [cls]
        bases = tuple(bases)
        class_name = cls._name_from_idx(idx)

        ns = {'__module__': cls.__module__}
        # add properties to namespace
        # build properties
        _add_properties(ns, idx)

        t = mcs(class_name, bases, ns, fields=tuple(idx.values()))
        t._field_table_ = idx
        if t._unbound_base_ is None:
            t._unbound_base_ = cls
        mcs._class_cache[cls, idx] = t
        t._cached_ = True
        return t

    def qualify(cls, direction):
        new_fields = OrderedDict()
        base = cls
        for k, v in cls.field_dict.items():
            new_fields[k] = v.qualify(direction)
        for k, v in cls.field_dict.items():
            if not issubclass(new_fields[k], v):
                base = cls.unbound_t
        if base.is_bound and all(v is base.field_dict[k]
                                 for k, v in new_fields.items()):
            return base

        if cls.unbound_t is AnonProduct:
            return cls.unbound_t._cache_handler(OrderedFrozenDict(new_fields))
        else:
            return cls.unbound_t._cache_handler(cls.is_cached, new_fields,
                                                cls.__name__, (base, ), {})

    def flip(cls):
        new_fields = OrderedDict()
        base = cls
        for k, v in cls.field_dict.items():
            new_fields[k] = v.flip()
        for k, v in cls.field_dict.items():
            if not issubclass(new_fields[k], v):
                base = cls.qualify(Direction.Undirected)
        if cls.unbound_t is AnonProduct:
            return cls.unbound_t._cache_handler(OrderedFrozenDict(new_fields))
        else:
            return cls.unbound_t._cache_handler(cls.is_cached, new_fields,
                                                cls.__name__, (base, ), {})

    def __eq__(cls, rhs):
        if not isinstance(rhs, AnonProductKind):
            return False

        if not cls.is_bound:
            return not rhs.is_bound

        return cls.field_dict == rhs.field_dict

    def is_wireable(cls, rhs):
        rhs = magma_type(rhs)
        if (
            not isinstance(rhs, AnonProductKind) or
            list(cls.field_dict.keys()) != list(rhs.field_dict.keys())
        ):
            return False
        for k, v in cls.field_dict.items():
<<<<<<< HEAD
            v = magma_type(v)
            if not v.is_wireable(magma_type(rhs.field_dict[k])):
=======
            if not magma_type(v).is_wireable(rhs.field_dict[k]):
>>>>>>> e2fc445e
                return False
        return True

    def is_bindable(cls, rhs):
        rhs = magma_type(rhs)
        if (
            not isinstance(rhs, AnonProductKind) or
            list(cls.field_dict.keys()) != list(rhs.field_dict.keys())
        ):
            return False
        for k, v in cls.field_dict.items():
<<<<<<< HEAD
            v = magma_type(v)
            if not v.is_bindable(magma_type(rhs.field_dict[k])):
=======
            if not magma_type(v).is_bindable(rhs.field_dict[k]):
>>>>>>> e2fc445e
                return False
        return True

    def __len__(cls):
        return len(cls.fields)

    def __str__(cls):
        if not cls.is_bound:
            return cls.__name__
        s = "Tuple("
        s += ",".join(f'{k}={str(v)}' for k, v in cls.field_dict.items())
        s += ")"
        return s


class AnonProduct(Tuple, metaclass=AnonProductKind):
    @classmethod
    def keys(cls):
        return cls.field_dict.keys()


class ProductKind(ProductMeta, AnonProductKind, Kind):
    __hash__ = type.__hash__

    def __new__(mcs, name, bases, namespace, cache=True, **kwargs):
        return super().__new__(mcs, name, bases, namespace, cache, **kwargs)

    def from_fields(cls, name, fields, cache=True):
        return super().from_fields(name, fields, cache)

    @classmethod
    def _from_fields(mcs, fields, name, bases, ns, **kwargs):

        cls = bases[0]

        # add properties to namespace
        # build properties
        _add_properties(ns, fields)

        # this is all really gross but I don't know how to do this cleanly
        # need to build t so I can call super() in new and init
        # need to exec to get proper signatures
        t = TupleKind.__new__(mcs, name, bases, ns,
                              fields=tuple(fields.values()), **kwargs)
        if t._unbound_base_ is None:
            t._unbound_base_ = cls

        # not strictly necessary could iterative over class dict finding
        # TypedProperty to reconstruct _field_table_ but that seems bad
        t._field_table_ = OrderedFrozenDict(fields)
        return t


class Product(AnonProduct, metaclass=ProductKind):
    pass<|MERGE_RESOLUTION|>--- conflicted
+++ resolved
@@ -163,12 +163,7 @@
         if not isinstance(rhs, TupleKind) or len(cls.fields) != len(rhs.fields):
             return False
         for idx, T in enumerate(cls.fields):
-<<<<<<< HEAD
-            T = magma_type(T)
-            if not T.is_wireable(magma_type(rhs[idx])):
-=======
             if not magma_type(T).is_wireable(rhs[idx]):
->>>>>>> e2fc445e
                 return False
         return True
 
@@ -177,12 +172,7 @@
         if not isinstance(rhs, TupleKind) or len(cls.fields) != len(rhs.fields):
             return False
         for idx, T in enumerate(cls.fields):
-<<<<<<< HEAD
-            T = magma_type(T)
-            if not T.is_bindable(magma_type(rhs[idx])):
-=======
             if not magma_type(T).is_bindable(rhs[idx]):
->>>>>>> e2fc445e
                 return False
         return True
 
@@ -344,12 +334,6 @@
         for i, k in enumerate(self.keys()):
             if not type(self).fields[i].is_wireable(type(o).fields[i]):
                 _logger.error(
-<<<<<<< HEAD
-                    WiringLog(f"Cannot wire {{}} (type={type(o)}, to "
-                              f" {{}} (type={type(self)})"
-                              f"because the key {k} is not wireable",
-                              o, self),
-=======
                     WiringLog(
                         f"Cannot wire {{}} (type={type(o)}, to "
                         f" {{}} (type={type(self)})"
@@ -357,7 +341,6 @@
                         o,
                         self
                     ),
->>>>>>> e2fc445e
                     debug_info=debug_info
                 )
                 return
@@ -621,12 +604,7 @@
         ):
             return False
         for k, v in cls.field_dict.items():
-<<<<<<< HEAD
-            v = magma_type(v)
-            if not v.is_wireable(magma_type(rhs.field_dict[k])):
-=======
             if not magma_type(v).is_wireable(rhs.field_dict[k]):
->>>>>>> e2fc445e
                 return False
         return True
 
@@ -638,12 +616,7 @@
         ):
             return False
         for k, v in cls.field_dict.items():
-<<<<<<< HEAD
-            v = magma_type(v)
-            if not v.is_bindable(magma_type(rhs.field_dict[k])):
-=======
             if not magma_type(v).is_bindable(rhs.field_dict[k]):
->>>>>>> e2fc445e
                 return False
         return True
 
