--- conflicted
+++ resolved
@@ -5,12 +5,9 @@
 from .debug import debug_wire, get_callee_frame_info
 from .compatibility import IntegerTypes
 from .logging import root_logger
-<<<<<<< HEAD
 from .protocol_type import magma_type, magma_value
-from magma.wire_container import Wire
-=======
+
 from magma.wire_container import Wire, WiringLog
->>>>>>> 569f04f2
 
 
 _logger = root_logger()
