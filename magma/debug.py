from dataclasses import dataclass
import uinspect
import collections
<<<<<<< HEAD
from magma.config import get_debug_mode
=======
>>>>>>> 2a32127b

from magma.config import config, RuntimeConfig


@dataclass
class _DebugInfo:
    filename: str
    lineno: int
    module: str


debug_info = _DebugInfo


config.register(use_uinspect=RuntimeConfig(True))


def get_debug_info(frames_to_skip):
    if config.use_uinspect:
        filename, lineno = uinspect.get_location(frames_to_skip)
    else:
        filename, lineno = None, None
    return debug_info(filename, lineno, None)


def debug_wire(fn):
    """
    Automatically populates the `debug_info` argument for a wire call if it's
    not already passed as an argument
    """
    def wire(i, o=None, debug_info=None):
        if debug_info is None:
            debug_info = get_debug_info(3)
        return fn(i, o, debug_info)
    return wire


def debug_unwire(fn):
    def unwire(i, o=None, debug_info=None, keep_wired_when_contexts=False):
        if debug_info is None:
            debug_info = get_debug_info(3)
        return fn(i, o, debug_info, keep_wired_when_contexts)
    return unwire<|MERGE_RESOLUTION|>--- conflicted
+++ resolved
@@ -1,10 +1,6 @@
 from dataclasses import dataclass
 import uinspect
 import collections
-<<<<<<< HEAD
-from magma.config import get_debug_mode
-=======
->>>>>>> 2a32127b
 
 from magma.config import config, RuntimeConfig
 
