import collections
import dataclasses
import functools
import uinspect

<<<<<<< HEAD
from magma.config import config, DebugConfig
=======
from magma.common import Stack
from magma.config import config, RuntimeConfig
>>>>>>> 003df4d6


@dataclasses.dataclass
class _DebugInfo:
    filename: str
    lineno: int
    module: str


debug_info = _DebugInfo


config.register(use_uinspect=DebugConfig(True))


_extra_frames_to_skip_stack = Stack()


def _get_extra_frames_to_skip_stack():
    global _extra_frames_to_skip_stack
    return _extra_frames_to_skip_stack


def get_debug_info(frames_to_skip):
    extra_frames_to_skip = _get_extra_frames_to_skip_stack().peek_default(0)
    frames_to_skip += extra_frames_to_skip
    if config.use_uinspect:
        filename, lineno = uinspect.get_location(frames_to_skip)
    else:
        filename, lineno = None, None
    return debug_info(filename, lineno, None)


def debug_wire(fn):
    """
    Automatically populates the `debug_info` argument for a wire call if it's
    not already passed as an argument
    """
    def wire(i, o=None, debug_info=None):
        if debug_info is None:
            debug_info = get_debug_info(3)
        return fn(i, o, debug_info)
    return wire


def debug_unwire(fn):
    def unwire(i, o=None, debug_info=None, keep_wired_when_contexts=False):
        if debug_info is None:
            debug_info = get_debug_info(3)
        return fn(i, o, debug_info, keep_wired_when_contexts)
    return unwire


def _helper_function(fn):

    @functools.wraps(fn)
    def _wrapper(*args, **kwargs):
        extra_frames_to_skip_stack = _get_extra_frames_to_skip_stack()
        # We keep track of the previous frames_to_skip value since the stack is
        # additive.
        try:
            offset = extra_frames_to_skip_stack.peek()
        except IndexError:
            offset = 0
        # NOTE(rsetaluri): We need to skip an extra frame (1 + 1 = 2) since we
        # are returning a wrapped function (decorated).
        extra_frames_to_skip_stack.push(2 + offset)
        try:
            return fn(*args, **kwargs)
        except:
            raise
        finally:
            extra_frames_to_skip_stack.pop()

    return _wrapper


magma_helper_function = _helper_function<|MERGE_RESOLUTION|>--- conflicted
+++ resolved
@@ -3,12 +3,8 @@
 import functools
 import uinspect
 
-<<<<<<< HEAD
+from magma.common import Stack
 from magma.config import config, DebugConfig
-=======
-from magma.common import Stack
-from magma.config import config, RuntimeConfig
->>>>>>> 003df4d6
 
 
 @dataclasses.dataclass
