import functools
from collections import OrderedDict
from collections.abc import Sequence, Mapping
from .compatibility import IntegerTypes
from .t import Type, In, Out, InOut, Direction
from .digital import Digital
from .bit import Bit
from .bits import Bits
from .digital import DigitalMeta
from .clock import Clock, Reset, AsyncReset, AsyncResetN, Enable
from .array import Array
from .bits import Bits, UInt, SInt
from .bfloat import BFloat
from .digital import Digital
from .tuple import Tuple, Product
from .protocol_type import magma_type, magma_value
from .bitutils import int2seq
import hwtypes as ht

__all__ = ['bit']
__all__ += ['clock', 'reset', 'enable', 'asyncreset', 'asyncresetn']

__all__ += ['array']
__all__ += ['bits', 'uint', 'sint']

__all__ += ['tuple_', 'namedtuple']

__all__ += ['concat', 'repeat']
__all__ += ['sext', 'zext', 'sext_to', 'sext_by', 'zext_to', 'zext_by']
__all__ += ['replace']
__all__ += ['as_bits', 'from_bits']

def can_convert_to_bit(value):
    return isinstance(magma_value(value), (Digital, Array, Tuple, IntegerTypes,
                                           ht.Bit))


def can_convert_to_bit_type(value):
    return issubclass(magma_type(value), (Digital, Array, Tuple))


def convertbit(value, totype):
    value = magma_value(value)
    if isinstance(value, totype):
        return value

    if not can_convert_to_bit(value):
        raise ValueError(
            "bit can only be used on a Bit, an Array, or an int"
            f"; not {type(value)}")

    if isinstance(value, (Array, Tuple)):
        if len(value) != 1:
            raise ValueError(
                "bit can only be used on arrays and tuples of length 1"
                f"; not {type(value)}")
        value = value[0]
        if not isinstance(value, Digital):
            raise ValueError(
                "bit can only be used on arrays and tuples of bits"
                f"; not {type(value)}")

    assert isinstance(value, (IntegerTypes, Digital, ht.Bit))

<<<<<<< HEAD
    if isinstance(value, (IntegerTypes, ht.Bit)):
        value = totype(1) if value else totype(0)
=======
    if isinstance(value, IntegerTypes):
        # Just return VCC or GND here, otherwise we lose VCC/GND singleton
        # invariant
        return totype(1) if value else totype(0)
>>>>>>> f31c547c

    if value.is_input():
        b = In(totype)(name=value.name)
    elif value.is_output():
        b = Out(totype)(name=value.name)
    else:
        b = totype()
    b._wire = value._wire
    return b


def bit(value):
    return convertbit(value, Bit)


def clock(value):
    return convertbit(value, Clock)


def reset(value):
    return convertbit(value, Reset)


def asyncreset(value):
    return convertbit(value, AsyncReset)


def asyncresetn(value):
    return convertbit(value, AsyncResetN)


def enable(value):
    return convertbit(value, Enable)


def convertbits(value, n, totype, checkbit):
    if isinstance(value, totype):
        if n is not None and n != len(value):
            raise ValueError("converting a value should not change the size, use concat, zext, or sext instead.")
        return value

    value = magma_value(value)
    convertible_types = (Digital, Tuple, Array, IntegerTypes,
                         Sequence, ht.BitVector)
    if not isinstance(value, convertible_types):
        raise ValueError(
            "bits can only be used on a Bit, an Array, a Tuple, an int, or a"
            f" Sequence; not : {type(value)}"
        )

    if isinstance(value, IntegerTypes):
        if n is None:
            n = max(value.bit_length(), 1)
        ts = int2seq(value, n)
    elif isinstance(value, ht.BitVector):
        ts = value.bits()
    elif isinstance(value, Sequence):
        ts = list(value)
    elif isinstance(value, Digital):
        if n is None:
            ts = [value]
        elif issubclass(totype, SInt):
            # sext
            ts = n * [value]
        else:
            # zext
            ts = [value] + [Bit(0) for _ in range(n - 1)]
    else:
        ts = [value[i] for i in range(len(value))]

    # create list of types
    Ts = []
    for t in ts:
        T = type(t)
        if T in IntegerTypes:
            T = Out(Bit)
        Ts.append(T)

    convert_to_bit = False
    # check that they are all the same
    for t in Ts:
        if checkbit:
            if not isinstance(magma_type(t), DigitalMeta):
                raise ValueError(
                    "bits can only be used on Arrays or Tuples containing bits"
                    f", not : {t}")
        if t != T:
            if can_convert_to_bit_type(t) and can_convert_to_bit_type(T):
                # If they can all be converted to Bit, then that's okay
                convert_to_bit = True
            else:
                raise ValueError(
                    "All fields in a Array or a Tuple must be the same type"
                    f"got {t} expected {T}")

    assert len(Ts)

    if convert_to_bit is True:
        ts = [bit(t) for t in ts]
        T = {
            Direction.In: In,
            Direction.Out: Out,
            Direction.InOut: InOut
        }[T.direction](Bit)

    value = totype[len(Ts), T](ts)
    if n is not None and len(value) < n:
        value = value.ext_to(n)
    return value


def array(value, n=None):
    return convertbits(value, n, Array, False)


def bits(value, n=None):
    return convertbits(value, n, Bits, True)


def uint(value, n=None):
    return convertbits(value, n, UInt, True)


def sint(value, n=None):
    return convertbits(value, n, SInt, True)


def bfloat(value, n=None):
    return convertbits(value, n, BFloat, True)


def concat(*arrays):
    ts = []
    for a in arrays:
        if isinstance(a, ht.BitVector):
            ts.extend(a.bits())
        elif isinstance(magma_value(a), Bit):
            ts.extend([a])
        elif isinstance(a, (bool, ht.Bit)):
            ts.extend([Bit(a)])
        else:
            if not isinstance(a, Array):
                raise TypeError(
                    "concat expects values of type Array, BitVector, Bit, or "
                    f"bool, not {a} with type {type(a)}"
                )
            ts.extend(a.ts)
    return array(ts)


def repeat(value, n):
    if isinstance(magma_value(value), Bit):
        repeats = bits(n * [value])
    else:
        repeats = array(n * [value])
    return repeats


def check_value_is_not_input(fn):
    @functools.wraps(fn)
    def wrapped(value, n):
        if isinstance(value, Type) and not value.is_output():
            raise Exception(f"{fn.__name__} only works with non input values")
        return fn(value, n)
    return wrapped


# @check_value_is_not_input
def zext(value, n):
    """Extend `value` by `n` zeros"""
    assert isinstance(value, (UInt, SInt, Bits)) or \
        isinstance(value, Array) and issubclass(value.T, Digital)
    if isinstance(value, UInt):
        zeros = uint(0, n)
    elif isinstance(value, SInt):
        zeros = sint(0, n)
    elif isinstance(value, Bits):
        zeros = bits(0, n)
    elif isinstance(value, Array):
        zeros = array(0, n)
    result = concat(value, zeros)
    if isinstance(value, UInt):
        return uint(result)
    elif isinstance(value, SInt):
        return sint(result)
    elif isinstance(value, Bits):
        return bits(result)
    return result


def zext_by(value, n):
    """Extend `value` by `n` zeros"""
    return zext(value, n)


def zext_to(value, n):
    """Extend `value` to length `n` with zeros"""
    return zext(value, n - len(value))


# @check_value_is_not_input
def sext(value, n):
    """Extend `value` by `n` replications of the msb (`value[-1]`)"""
    assert isinstance(value, SInt)
    return sint(concat(array(value), array([value[-1]] * n)))


def sext_by(value, n):
    """Extend `value` by `n` replications of the msb (`value[-1]`)"""
    return sext(value, n)


def sext_to(value, n):
    """Extend `value` to length `n` by replicating the msb (`value[-1]`)"""
    return sext(value, n - len(value))


from .bitutils import int2seq
from .array import Array
from .bit import Digital, Bit


#
# convert value to a tuple
#   *value = tuple from positional arguments
#   **kwargs = tuple from keyword arguments
#
def _tuple(value, n=None, t=Tuple):
    if isinstance(value, t):
        return value

    if not isinstance(magma_value(value),
                      (Digital, Array, IntegerTypes, Sequence, Mapping)):
        raise ValueError(
            "bit can only be used on a Bit, an Array, or an int; not {}".format(type(value)))

    decl = OrderedDict()
    args = []

    if isinstance(value, IntegerTypes):
        if n is None:
            n = max(value.bit_length(),1)
        value = int2seq(value, n)
    elif isinstance(magma_value(value), Digital):
        value = [value]
    elif isinstance(value, Array):
        value = [value[i] for i in range(len(value))]

    if isinstance(value, Sequence):
        ts = list(value)
        for i in range(len(ts)):
            args.append(ts[i])
            decl[i] = type(ts[i])
    elif isinstance(value, Mapping):
        for k, v in value.items():
            args.append(v)
            decl[k] = type(v)
    for a, d in zip(args, decl):
        # bool types to Bit
        if issubclass(decl[d], (bool, ht.Bit)):
            decl[d] = Digital
        # Promote integer types to Bits
        elif decl[d] in IntegerTypes:
            decl[d] = Bits[max(a.bit_length(), 1)]
        elif issubclass(decl[d], ht.BitVector):
            decl[d] = Bits[len(decl[d])]

    if t == Tuple:
        return t[tuple(decl.values())](*args)
    assert t == Product
    return t.from_fields("anon", decl)(*args)


def namedtuple(**kwargs):
    return _tuple(kwargs, t=Product)


def product(**kwargs):
    return _tuple(kwargs, t=Product)


def tuple_(value, n=None):
    return _tuple(value, n)


def replace(value, others: dict):
    value = magma_value(value)
    if isinstance(value, Product):
        d = dict(value.items())
        d.update(others)
        return namedtuple(**d)
    elif isinstance(value, Tuple):
        a = value.values()
        for idx, v in others.items():
            a[int(idx)] = v
        return tuple_(a)
    elif isinstance(value, Array):
        l = value.as_list()
        for idx, v in others.items():
            l[int(idx)] = v
        return array(l)
    else:
        raise ValueError("replace can only be used with an Array, a Tuple, or Product")


def _dispatch(cls, dispatch, *args, **kwargs):
    mro = cls.mro()
    for dispatch_cls in mro:
        fn = dispatch.registry.get(dispatch_cls, None)
        if fn is not None:
            return fn(*args, **kwargs)
    raise NotImplementedError()


def as_bits(value):
    return bits(value.flatten())


def from_bits(cls, value):
    ts = value.ts
    return cls.unflatten(ts)<|MERGE_RESOLUTION|>--- conflicted
+++ resolved
@@ -62,15 +62,10 @@
 
     assert isinstance(value, (IntegerTypes, Digital, ht.Bit))
 
-<<<<<<< HEAD
     if isinstance(value, (IntegerTypes, ht.Bit)):
-        value = totype(1) if value else totype(0)
-=======
-    if isinstance(value, IntegerTypes):
         # Just return VCC or GND here, otherwise we lose VCC/GND singleton
         # invariant
         return totype(1) if value else totype(0)
->>>>>>> f31c547c
 
     if value.is_input():
         b = In(totype)(name=value.name)
