from inspect import getouterframes, currentframe
from pathlib import PurePath

from magma.backend import verilog, blif, firrtl, dot
from magma.backend.mlir.mlir_compiler import MlirCompiler
from magma.bind import bind_generators
from magma.compile_exception import MagmaCompileException
from magma.config import get_compile_dir
from magma.is_definition import isdefinition
from magma.passes.drive_undriven import drive_undriven
from magma.passes.instance_callback_pass import instance_callback_pass
from magma.passes.terminate_unused import terminate_unused
from magma.uniquification import (
    uniquification_pass,
    reset_names,
)


__all__ = ["compile"]


def _make_coreir_compiler(main, basename, opts):
    # Delayed import for optional dependency.
    from magma.backend.coreir.coreir_compiler import CoreIRCompiler
    return CoreIRCompiler(main, basename, opts)


def _make_compiler(output, main, basename, opts):
    if output == "verilog":
        return verilog.VerilogCompiler(main, basename)
    if output == "blif":
        return blif.BlifCompiler(main, basename)
    if output == "firrtl":
        return firrtl.FirrtlCompiler(main, basename)
    if output == "dot":
        return dot.DotCompiler(main, basename)
    if output == "coreir":
        return _make_coreir_compiler(main, basename, opts)
    if output == "coreir-verilog":
        opts["output_verilog"] = True
        return _make_coreir_compiler(main, basename, opts)
    if output == "mlir":
        return MlirCompiler(main, basename, opts)
    if output == "mlir-verilog":
        opts["output_verilog"] = True
        return MlirCompiler(main, basename, opts)
    raise NotImplementedError(f"Backend '{output}' not supported")


def _get_basename(basename):
    if get_compile_dir() == "callee_file_dir":
        callee_filename = getouterframes(currentframe())[2][1]
        callee_dir = PurePath(callee_filename).parent
        return str(callee_dir.joinpath(basename))
    return basename


def _partial_kw(fn, **specialized_kwargs):

    def func(*args, **kwargs):
        return fn(*args, **kwargs, **specialized_kwargs)

    return func


def _make_bind_compile_fn(output: str):
    output_is_mlir = (output == "mlir" or output == "mlir-verilog")
    if not output_is_mlir:
        return compile
    return _partial_kw(compile, use_packed_arrays=True)


def compile(basename, main, output="coreir-verilog", **kwargs):
    if not isdefinition(main):
        raise MagmaCompileException(
            f"Trying to compile empty definition {main}")
    if hasattr(main, "circuit_definition"):
        main = main.circuit_definition
    basename = _get_basename(basename)
    opts = kwargs.copy()
    compiler = _make_compiler(output, main, basename, opts)

    bind_generators(main)

    compiler.run_pre_uniquification_passes()
    # Default behavior is to perform uniquification, but can be overriden.
    original_names = uniquification_pass(main, opts.get("uniquify", "UNIQUIFY"))

    # Bind after uniquification so the bind logic works on unique modules.
    # NOTE(rsetaluri): This is a hack to use packed arrays when the compilation
    # goes through MLIR.
    compile_fn = _make_bind_compile_fn(output)
<<<<<<< HEAD
    BindPass(main, compile_fn, opts.get("user_namespace"),
             opts.get("verilog_prefix"), output).run()
=======
>>>>>>> 3d1fb5d2

    if opts.get("drive_undriven", False):
        drive_undriven(main)
    if opts.get("terminate_unused", False):
        terminate_unused(main)

    instance_callback_pass_data = instance_callback_pass(main)

    result = compiler.compile()
    result = {} if result is None else result

    if hasattr(main, "fpga"):
        main.fpga.constraints(basename)

    result["instance_callback_pass_data"] = instance_callback_pass_data

    reset_names(original_names)

    return result<|MERGE_RESOLUTION|>--- conflicted
+++ resolved
@@ -90,11 +90,6 @@
     # NOTE(rsetaluri): This is a hack to use packed arrays when the compilation
     # goes through MLIR.
     compile_fn = _make_bind_compile_fn(output)
-<<<<<<< HEAD
-    BindPass(main, compile_fn, opts.get("user_namespace"),
-             opts.get("verilog_prefix"), output).run()
-=======
->>>>>>> 3d1fb5d2
 
     if opts.get("drive_undriven", False):
         drive_undriven(main)
