--- conflicted
+++ resolved
@@ -61,13 +61,7 @@
                 sim.send(inputs[0])
             else:
                 next(sim)
-<<<<<<< HEAD
-=======
-        simulator.step()
-        simulator.evaluate()
-        simulator.step()
-        simulator.evaluate()
->>>>>>> 2d4e2fa2
+        simulator.advance(2)
         # Coroutine has an implicit __next__ call on construction so it already
         # is in it's initial state
         for name, port in circuit.interface.ports.items():
@@ -75,10 +69,6 @@
                 if getattr(sim, name) != BitVector(simulator.get_value(getattr(circuit, name))):
                     print(f"Failed on cycle {cycle}, port {name}, expected {getattr(sim, name)}, got {BitVector(simulator.get_value(getattr(circuit, name)))}")
                     failed = True
-<<<<<<< HEAD
-        simulator.advance(2)
-=======
->>>>>>> 2d4e2fa2
     assert not failed, "Failed to pass simulation"
 
 def testvectors(circuit, sim, number_of_cycles, inputs_generator=None):
