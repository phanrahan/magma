--- conflicted
+++ resolved
@@ -123,14 +123,9 @@
     def unwire(self, other, debug_info=None, keep_wired_when_contexts=False):
         if isinstance(other, MagmaProtocol):
             other = other._get_magma_value_()
-<<<<<<< HEAD
-        self._get_magma_value_().unwire(other, debug_info,
-                                        keep_wired_when_contexts)
-=======
         self._get_magma_value_().unwire(
             other, debug_info, keep_wired_when_contexts
         )
->>>>>>> 50a7cab2
 
     def __imatmul__(self, other):
         self.wire(other)
