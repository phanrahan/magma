import os
import types
import operator
from functools import reduce
from collections import OrderedDict
from collections.abc import Sequence
from ..compiler import Compiler
from ..ref import DefnRef, TupleRef
from ..compatibility import IntegerTypes
from ..bit import Digital
from ..clock import Clock, Enable, Reset
from ..array import Array
from ..bits import SInt
from ..tuple import Tuple
from ..is_definition import isdefinition
from magma.passes.clock import drive_undriven_clock_types_in_inst
from ..logging import root_logger
from .util import get_codegen_debug_info, make_relative
from ..config import config, EnvConfig


config._register(
    verilog_backend_log_level=EnvConfig(
        "MAGMA_VERILOG_BACKEND_LOG_LEVEL", "WARN"),
)

_logger = root_logger().getChild("verilog_backend")
_logger.setLevel(config.verilog_backend_log_level)

#__all__  = ['hstr', 'bstr']
__all__  = ['hstr']


def _verilog_name_of_ref(ref):
    if isinstance(ref, TupleRef):
        return _verilog_name_of_ref(ref.tuple.name) + "_" + str(ref.index)
    return ref.qualifiedname("_")


# return the hex character for int n
def hex(n):
    if n < 10: return chr(ord('0')+n)
    else:      return chr(ord('A')+n-10)

# return a hex string reprenting n
def hstr(n, bits):
    format = "%d'h" % bits
    nformat = []
    n &= (1 << bits)-1
    for i in range((bits+3)//4):
        nformat.append(n%16)
        n //= 16
    nformat.reverse()
    return format + reduce(operator.add, map(hex, nformat))

def bstr(n, bits):
    if bits == 1:
        return "1'b1" if init else "1'b0"
    format = "%d'b" % bits
    nformat = []
    n &= (1 << bits)-1
    for i in range(bits):
        nformat.append(n%2)
        n //= 2
    nformat.reverse()
    return format + reduce(operator.add, map(hex, nformat))

# return the verilog name of a data value
def vname(t):
    if isinstance(t, Digital):
        if t is type(t).VCC: return "1'b1"
        if t is type(t).GND: return "1'b0"

    if isinstance(t, Array):
        # print(t.ts)
        if not t.iswhole():
            # the sequence of values is concantenated
            t = [vname(i) for i in t.ts]
            t.reverse()
            return '{' + ','.join(t) + '}'

    assert not t.anon(), (t.name)
    return _verilog_name_of_ref(t.name)

# return the verilog declaration for the data type
def vdecl(t):
    if isinstance(t, Array):
        signed = "signed " if isinstance(t, SInt) else ""
        return '{}[{}:{}]'.format(signed, t.N-1, 0)
    else:
        assert isinstance(t, Digital)
        return ""

# return the verilog module args
def vmoduleargs(self):
    def append(args, port, name):
        if   port.is_input():  d = "output"
        elif port.is_output(): d = "input"
        else: d = "inout"
        args.append("%s %s %s" % (d, vdecl(port), name))

    args = []
    for name, port in self.ports.items():
        if isinstance(port, Tuple):
            for i in range(len(port)):
                append(args, port[i], vname(port[i]))
        else:
            append(args, port, name)
    return args


def compileinstance(self):

    # print('compileinstance', str(self), str(type(self)))

    def arg(k,v):
        if not isinstance(v, str): v = str(v)
        return '.%s(%s)' % (k, v)

    args = []
    debug_str = ""
    for k, v in self.interface.ports.items():
        if getattr(v, "debug_info", False) and get_codegen_debug_info():
            filename, lineno, module = v.debug_info
        #print('arg', k, v,)
        if v.is_input():
            # find the output connected to v
            w = v.trace()
            if w is None:
                _logger.warning(f'{v.debug_name} not connected')
                continue
            v = w
        if isinstance(v, Tuple):
            for i in range(len(v)):
                args.append(arg('%s_%s' %
                    (v[i].name.tuple.name, v[i].name.index), vname(v[i])))
        elif isinstance(k, IntegerTypes):
            args.append( vname(v) )
        else:
            args.append( arg(k,vname(v)) )
        if getattr(v, "debug_info", False) and get_codegen_debug_info():
            debug_str += f"// Argument {k}({vname(v)}) wired at {make_relative(filename)}:{lineno}\n"

    params = []
    for k, v in self.kwargs.items():
       if k not in {'loc', 'name', 'T'}:
           if isinstance(v, tuple):
               v = hstr(v[0], v[1])
           params.append(arg(k, v))
    params = sorted(params)

    #s = '(* loc="%d,%d/%d" *)\n' % self.loc if self.loc else ""

    s = str(self.__class__.verilog_name)
    if len(params):
        if len(params) > 2:
            s += ' #(' + ",\n".join(params) + ')'
        else:
            s += ' #(' + ", ".join(params) + ')'
    s += ' ' + str(self.name)

    return debug_str + '%s (%s)' % (s, ', '.join(args))

def compiledefinition(cls):
    if cls.verilogFile:
       return cls.verilogFile

    # for now only allow Bit or Array(n, Bit)
    for name, port in cls.interface.ports.items():
        if isinstance(port, Array):
            if not issubclass(port.T, Digital):
                raise Exception(f'Argument {cls.__name__}.{name} of type {type(port)} is not supported, the verilog backend only supports simple 1-d array of bits of the form Array(N, Bit)')


    args = ', '.join(vmoduleargs(cls.interface))
    s = ''
    if get_codegen_debug_info() and cls.debug_info.filename and cls.debug_info.lineno:
        s += f'// Defined at {make_relative(cls.debug_info.filename)}:{cls.debug_info.lineno}\n'
    s += 'module %s (%s);\n' % (cls.verilog_name, args)
    if cls.verilog:
        s += cls.verilog + '\n'
        if cls.verilogLib:
            import re
            for libName in cls.verilogLib:
                if re.search("\\.v$",libName):
                    with open(libName,'r') as libFile:
                        s = libFile.read() + s
                else:
                    s = libName + s
    else:
        def wire(port):
            return 'wire %s %s;\n' % (vdecl(port), vname(port))

        # declare a wire for each instance output
        for instance in cls.instances:
            for port in instance.interface.ports.values():
                if isinstance(port, Tuple):
                    for i in range(len(port)):
                        s += wire(port[i])
                else:
                    if not port.is_input():
                        s += wire(port)

        #print('compile instances')
        # emit the structured verilog for each instance
        for instance in cls.instances:
<<<<<<< HEAD
            with cls.open():
                wiredefaultclock(cls, instance)
=======
            drive_undriven_clock_types_in_inst(cls, instance)
>>>>>>> e908c36c
            if getattr(instance, "debug_info", False) and \
                    instance.debug_info.filename and instance.debug_info.lineno and \
                    get_codegen_debug_info():
                s += f"// Instanced at {make_relative(instance.debug_info.filename)}:{instance.debug_info.lineno}\n"
            s += compileinstance(instance) + ";\n"

        # assign to module output arguments
        for port in cls.interface.ports.values():
            if port.is_input():
                output = port.trace()
                if output is not None:
                    if isinstance(output, Tuple):
                        for name, input in cls.interface.ports.items():
                            if input.is_input():
                                output = input.trace()
                                assert isinstance(output, Tuple)
                                for i in range(len(input)):
                                    iname = vname(input[i])
                                    oname = vname(output[i])
                                    s += 'assign %s = %s;\n' % (iname, oname)
                    else:
                        iname = vname(port)
                        oname = vname(output)
                        if getattr(port, "debug_info", False) and get_codegen_debug_info():
                            s += f"// Wired at {make_relative(port.debug_info[0])}:{port.debug_info[1]}\n"
                        s += 'assign %s = %s;\n' % (iname, oname)
                else:
                    _logger.warning(f"{cls.__name__}.{port.name} is unwired")

    s += "endmodule\n"

    return s

def find(circuit, defn):
    if not isdefinition(circuit):
        return defn
    for i in circuit.instances:
        find(type(i), defn)
    name = circuit.verilog_name
    if name not in defn:
        defn[name] = circuit
    return defn


def compile(main):
    defn = find(main,OrderedDict())

    code = ''

    for k, v in defn.items():
         _logger.debug(f'compiling circuit {k}')
         code += compiledefinition(v) + '\n'
    return code


class VerilogCompiler(Compiler):
    def suffix(self):
        if hasattr(self.main, "verilog_file_name") and \
           os.path.splitext(self.main.verilog_file_name)[-1] == ".sv":
            return "sv"
        return "v"

    def generate_code(self):
        return compile(self.main)<|MERGE_RESOLUTION|>--- conflicted
+++ resolved
@@ -204,12 +204,8 @@
         #print('compile instances')
         # emit the structured verilog for each instance
         for instance in cls.instances:
-<<<<<<< HEAD
             with cls.open():
-                wiredefaultclock(cls, instance)
-=======
-            drive_undriven_clock_types_in_inst(cls, instance)
->>>>>>> e908c36c
+                drive_undriven_clock_types_in_inst(cls, instance)
             if getattr(instance, "debug_info", False) and \
                     instance.debug_info.filename and instance.debug_info.lineno and \
                     get_codegen_debug_info():
