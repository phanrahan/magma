--- conflicted
+++ resolved
@@ -63,13 +63,6 @@
         # Could be already wired for fanout cases
         if not wire_input.driven():
             wire_input @= driver
-<<<<<<< HEAD
-        if (
-            not isinstance(wire_output, type(value)) and
-            isinstance(value, _ClockType) or
-            isinstance(wire_output, _ClockType)
-        ):
-=======
         recast = (
             self._flatten
             and (
@@ -78,7 +71,6 @@
             )
         )
         if recast:
->>>>>>> 646ac3c3
             # This mean it was cast by the user (e.g. m.clock(value)), so we
             # need to "recast" the wire output
             wire_output = convertbit(wire_output, type(value))
