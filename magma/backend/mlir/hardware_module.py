--- conflicted
+++ resolved
@@ -555,17 +555,10 @@
         output_to_index = {}
 
         def _visit(value, counter, value_to_index):
-<<<<<<< HEAD
-            # NOTE: value may already be in value_to_index, in which case we
-            # update it to a new index.  This is okay and it just means that
-            # `value` occurs as more than one input (for example, it could be
-            # used as a conditional driver for multiple values).  We could
-=======
             # NOTE(leonardt): value may already be in value_to_index, in which
             # case we update it to a new index.  This is okay and it just means
             # that `value` occurs as more than one input (for example, it could
             # be used as a conditional driver for multiple values).  We could
->>>>>>> 50a7cab2
             # optimize the logic to always share the same argument, but for now
             # we just use the "last" index.
             value_to_index[value] = next(counter)
