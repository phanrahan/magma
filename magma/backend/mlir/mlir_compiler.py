--- conflicted
+++ resolved
@@ -39,18 +39,11 @@
         return "mlir"
 
     def _run_passes(self):
-<<<<<<< HEAD
-        # We elaborate_tuples before finalizing when statements because they
-        # may cause array expansion (e.g. when we have an array of tuples).  If
-        # we remove the flatten_all_tuples requirement, we may finalize when
-        # earlier, but then we may still need this code path as an option
-=======
         # NOTE(leonardt): We elaborate tuples before finalizing when statements
         # because they may cause array expansion (e.g. when we have an array of
         # tuples).  If we remove the flatten_all_tuples requirement, we may
         # finalize when earlier, but then we may still need this code path as
         # an option.
->>>>>>> 50a7cab2
         if self.opts.get("flatten_all_tuples", False):
             elaborate_tuples(self.main)
         finalize_whens(self.main)
