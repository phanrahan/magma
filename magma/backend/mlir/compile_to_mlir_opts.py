--- conflicted
+++ resolved
@@ -17,9 +17,6 @@
     location_info_style: str = "none"
     explicit_bitcast: bool = False
     disallow_expression_inlining_in_ports: bool = False
-<<<<<<< HEAD
     disallow_local_variables: bool = False
     split_verilog: bool = False
-=======
-    emit_muxes_as_if_then_else: bool = False
->>>>>>> 74fa0465
+    emit_muxes_as_if_then_else: bool = False