import dataclasses
from typing import Optional


@dataclasses.dataclass(frozen=True)
class CompileToMlirOpts:
    flatten_all_tuples: bool = False
    basename: Optional[str] = None
    sv: bool = False
    use_native_bind_processor: bool = False
    verilog_prefix: Optional[str] = None
    user_namespace: Optional[str] = None
    disable_initial_blocks: bool = False
    elaborate_magma_registers: bool = False
    extend_non_power_of_two_muxes: bool = False
    disallow_duplicate_symbols: bool = False
    location_info_style: str = "none"
    explicit_bitcast: bool = False
    disallow_expression_inlining_in_ports: bool = False
    disallow_local_variables: bool = False
    disallow_packed_struct_assignments: bool = False
    split_verilog: bool = False
<<<<<<< HEAD
    omit_version_comment: bool = False
    emit_when_assertions: bool = False
=======
    omit_version_comment: bool = True
>>>>>>> e2fc445e
<|MERGE_RESOLUTION|>--- conflicted
+++ resolved
@@ -20,9 +20,4 @@
     disallow_local_variables: bool = False
     disallow_packed_struct_assignments: bool = False
     split_verilog: bool = False
-<<<<<<< HEAD
-    omit_version_comment: bool = False
-    emit_when_assertions: bool = False
-=======
-    omit_version_comment: bool = True
->>>>>>> e2fc445e
+    omit_version_comment: bool = True