--- conflicted
+++ resolved
@@ -1,17 +1,10 @@
 from collections import OrderedDict
 from hwtypes import BitVector
 import os
-<<<<<<< HEAD
 from ..bit import VCC, GND, Bit
 # from ..array import ArrayKind, ArrayType, Array
 # from ..tuple import TupleKind, TupleType, Tuple
-# from ..clock import wiredefaultclock, wireclock, ClockType, Clock, ResetType, ClockKind, EnableKind, ResetKind, AsyncResetType, AsyncResetKind
-=======
-from ..bit import VCC, GND, BitType, BitIn, BitOut, MakeBit, BitKind
-from ..array import ArrayKind, ArrayType, Array
-from ..tuple import TupleKind, TupleType, Tuple
-from ..clock import wiredefaultclock, wireclock, ClockType, Clock, ResetType, ClockKind, EnableKind, ResetKind, AsyncResetType, AsyncResetKind, ResetNKind, AsyncResetNKind
->>>>>>> c0a60e67
+# from ..clock import wiredefaultclock, wireclock, ClockType, Clock, ResetType, ClockKind, EnableKind, ResetKind, AsyncResetType, AsyncResetKind, ResetNKind, AsyncResetNKind
 from ..bitutils import seq2int
 from ..backend.verilog import find
 from ..logging import error
