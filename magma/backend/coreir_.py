from collections import OrderedDict
from bit_vector import BitVector
import os
from ..bit import VCC, GND, BitType, BitIn, BitOut, MakeBit, BitKind
from ..array import ArrayKind, ArrayType, Array
from ..tuple import TupleKind, TupleType, Tuple
from ..clock import wiredefaultclock, wireclock, ClockType, Clock, ResetType, ClockKind, EnableKind, ResetKind, AsyncResetType, AsyncResetKind
from ..bitutils import seq2int
from ..backend.verilog import find
from ..logging import error
import coreir
from ..ref import ArrayRef, DefnRef, TupleRef
from ..passes import InstanceGraphPass
from ..t import In
import logging
from .util import make_relative, get_codegen_debug_info
from ..interface import InterfaceKind
<<<<<<< HEAD
import inspect
=======
import copy
>>>>>>> f8327e87

from collections import defaultdict

logger = logging.getLogger('magma').getChild('coreir_backend')
level = os.getenv("MAGMA_COREIR_BACKEND_LOG_LEVEL", "WARN")
# TODO: Factor this with magma.logging code for debug level validation
if level in ["DEBUG", "WARN", "INFO"]:
    logger.setLevel(getattr(logging, level))
elif level is not None:
    logger.warning("Unsupported value for MAGMA_COREIR_BACKEND_LOG_LEVEL:"
                   f" {level}")
# logger.setLevel(logging.DEBUG)

class CoreIRBackendError(RuntimeError):
    pass

class keydefaultdict(defaultdict):
    # From https://stackoverflow.com/questions/2912231/is-there-a-clever-way-to-pass-the-key-to-defaultdicts-default-factory
    def __missing__(self, key):
        if self.default_factory is None:
            raise KeyError( key )  # pragma: no cover
        else:
            ret = self[key] = self.default_factory(key)
            return ret

def get_top_name(name):
    if isinstance(name, TupleRef):
        return get_top_name(name.tuple.name)
    if isinstance(name, ArrayRef):
        return get_top_name(name.array.name)
    return name

def magma_port_to_coreir(port):
    select = repr(port)

    name = port.name
    if isinstance(name, TupleRef):
        # Prefix integer indexes for unnamed tuples (e.g. 0, 1, 2) with "_"
        if name.index.isdigit():
            select = select.split(".")
            select[-1] = "_" + select[-1]
            select = ".".join(select)
    name = get_top_name(name)
    if isinstance(name, DefnRef):
        if name.defn.name != "":
            select = select.replace(name.defn.name, "self")

    return select.replace("[", ".").replace("]", "")


magma_coreir_context = coreir.Context()  # Singleton context meant to be used with coreir/magma code
def __reset_context():
    """
    Testing hook so every test has a fresh context
    """
    global magma_coreir_context
    magma_coreir_context = coreir.Context()


class CoreIRBackend:
    context_to_modules_map = {}
    def __init__(self, context=None):
        if context is None:
            context = magma_coreir_context
        if context not in CoreIRBackend.context_to_modules_map:
            CoreIRBackend.context_to_modules_map[context] = {}
        self.modules = CoreIRBackend.context_to_modules_map[context]
        self.context = context
        self.libs = keydefaultdict(self.context.get_lib)
        self.libs_used = set()
        self.__constant_cache = {}
        self.__unique_concat_id = -1

    def check_interface(self, definition):
        # for now only allow Bit, Array, or Tuple
        def check_type(port, errorMessage=""):
            if isinstance(port, ArrayKind):
                check_type(port.T, errorMessage.format("Array({}, {})").format(
                    str(port.N), "{}"))
            elif isinstance(port, TupleKind):
                for (k, t) in zip(port.Ks, port.Ts):
                    check_type(t, errorMessage.format("Tuple({}:{})".format(k, "{}")))
            elif isinstance(port, (BitKind, ClockKind, EnableKind, ResetKind, AsyncResetKind)):
                return
            else:
                raise CoreIRBackendError(errorMessage.format(str(port)))
        for name, port in definition.interface.ports.items():
            check_type(type(port), 'Error: Argument {} must be comprised only of Bit, Array, or Tuple')

    def get_type(self, port):
        if isinstance(port, (ArrayType, ArrayKind)):
            _type = self.context.Array(port.N, self.get_type(port.T))
        elif isinstance(port, (TupleType, TupleKind)):
            def to_string(k):
                """
                Unnamed tuples have integer keys (e.g. 0, 1, 2),
                we prefix them with "_" so they can be consumed by coreir's
                Record type (key names are constrained such that they can't be
                integers)
                """
                if isinstance(k, int):
                    return f"_{k}"
                return k
            _type = self.context.Record({
                to_string(k): self.get_type(t) for (k, t) in
                zip(port.Ks, port.Ts)
            })
        elif port.isinput():
            if isinstance(port, (ClockType, ClockKind)):
                _type = self.context.named_types[("coreir", "clk")]
            elif isinstance(port, (AsyncResetType, AsyncResetKind)):
                _type = self.context.named_types[("coreir", "arst")]
            else:
                _type = self.context.Bit()
        else:
            if isinstance(port, (ClockType, ClockKind)):
                _type = self.context.named_types[("coreir", "clkIn")]
            elif isinstance(port, (AsyncResetType, AsyncResetKind)):
                _type = self.context.named_types[("coreir", "arstIn")]
            else:
                _type = self.context.BitIn()
        return _type

    coreirNamedTypeToPortDict = {
        "clk": Clock,
        "coreir.clkIn": Clock
    }

    def get_ports(self, coreir_type):
        if (coreir_type.kind == "Bit"):
            return BitOut
        elif (coreir_type.kind == "BitIn"):
            return BitIn
        elif (coreir_type.kind == "Array"):
            return Array(len(coreir_type), self.get_ports(coreir_type.element_type))
        elif (coreir_type.kind == "Record"):
            elements = {}
            for item in coreir_type.items():
                # replace  the in port with I as can't reference that
                name = "I" if (item[0] == "in") else item[0]
                elements[name] = self.get_ports(item[1])
                # save the renaming data for later use
                if item[0] == "in":
                    if isinstance(elements[name], BitKind):
                        # making a copy of bit, as don't want to affect all other bits
                        elements[name] = MakeBit(direction=elements[name].direction)
                    elements[name].origPortName = "in"
            return Tuple(**elements)
        elif (coreir_type.kind == "Named"):
            # exception to handle clock types, since other named types not handled
            if coreir_type.name in self.coreirNamedTypeToPortDict:
                return In(self.coreirNamedTypeToPortDict[coreir_type.name])
            else:
                raise NotImplementedError("not all named types supported yet")
        else:
            raise NotImplementedError("Trying to convert unknown coreir type to magma type")

    def get_ports_as_list(self, ports):
        return [item for i in range(ports.N) for item in [ports.Ks[i], ports.Ts[i]]]

    def convert_interface_to_module_type(self, interface):
        args = OrderedDict()
        for name, port in interface.ports.items():
            args[name] = self.get_type(port)
        return self.context.Record(args)

    def compile_instance(self, instance, module_definition):
        name = instance.__class__.coreir_name
        lib = self.libs[instance.coreir_lib]
        logger.debug(instance.name, type(instance))
        if instance.coreir_genargs is None:
            if hasattr(instance, "wrappedModule"):
                module = instance.wrappedModule
            else:
                module = lib.modules[name]
            args = {}
            for name, value in instance.kwargs.items():
                if name in {"name", "loc"}:
                    continue  # Skip
                elif isinstance(value, tuple):
                    args[name] = BitVector(value[0], num_bits=value[1])
                else:
                    args[name] = value
            args = self.context.new_values(args)
            return module_definition.add_module_instance(instance.name, module, args)
        else:
            generator = lib.generators[name]
            config_args = {}
            for name, value in instance.coreir_configargs.items():
                config_args[name] = value
            config_args = self.context.new_values(config_args)
            gen_args = {}
            for name, value in type(instance).coreir_genargs.items():
                if isinstance(value, AsyncResetKind):
                    value = self.context.named_types["coreir", "arst"]
                elif isinstance(value, ClockKind):
                    value = self.context.named_types["coreir", "clk"]
                gen_args[name] = value
            gen_args = self.context.new_values(gen_args)
            return module_definition.add_generator_instance(instance.name,
                    generator, gen_args, config_args)

    def add_output_port(self, output_ports, port):
        if port.isoutput():
            output_ports[port] = magma_port_to_coreir(port)
        if isinstance(port, (TupleType, ArrayType)):
            for element in port:
                self.add_output_port(output_ports, element)

    def compile_declaration(self, declaration):
        if declaration.coreir_lib is not None:
            self.libs_used.add(declaration.coreir_lib)
        # These libraries are already available by default in coreir, so we
        # don't need declarations
        if declaration.coreir_lib in ["coreir", "corebit", "commonlib"]:
            if declaration.coreir_genargs is None:
                return self.libs[declaration.coreir_lib].modules[declaration.coreir_name]
            else:
                return self.libs[declaration.coreir_lib].generators[declaration.coreir_name]
        if declaration.name in self.modules:
            logger.debug(f"    {declaration} already compiled, skipping")
            return
        module_type = self.convert_interface_to_module_type(declaration.interface)
        if isinstance(declaration.interface, InterfaceKind):
            module_type = self.context.Flip(module_type)

        coreir_module = self.context.global_namespace.new_module(declaration.coreir_name,
                                                                 module_type)
        if get_codegen_debug_info() and declaration.filename and declaration.lineno:
            coreir_module.add_metadata("filename", make_relative(declaration.filename))
            coreir_module.add_metadata("lineno", str(declaration.lineno))
        return coreir_module

    def compile_definition_to_module_definition(self, definition, module_definition):
        if definition.coreir_lib is not None:
            self.libs_used.add(definition.coreir_lib)
        output_ports = {}
        for name, port in definition.interface.ports.items():
            logger.debug("{}, {}, {}".format(name, port, port.isoutput()))
            self.add_output_port(output_ports, port)

        for instance in definition.instances:
            wiredefaultclock(definition, instance)
            wireclock(definition, instance)
            coreir_instance = self.compile_instance(instance, module_definition)
            if get_codegen_debug_info() and instance.debug_info:
                coreir_instance.add_metadata("filename", make_relative(instance.debug_info.filename))
                coreir_instance.add_metadata("lineno", str(instance.debug_info.lineno))
            for name, port in instance.interface.ports.items():
                self.add_output_port(output_ports, port)

        for instance in definition.instances:
            for name, port in instance.interface.ports.items():
                self.connect_input(module_definition, port, output_ports)

        for port in definition.interface.ports.values():
            self.connect_input(module_definition, port,
                               output_ports)

    def connect_input(self, module_definition, port,
                      output_ports):
        if not port.isinput():
            if isinstance(port, (TupleType, ArrayType)):
                for elem in port:
                    self.connect_input(module_definition, elem,
                                       output_ports)
            return
        self.connect(module_definition, port, port.value(), output_ports)

    def compile_definition(self, definition):
        logger.debug(f"Compiling definition {definition}")
        if definition.name in self.modules:
            logger.debug(f"    {definition} already compiled, skipping")
            return
        self.check_interface(definition)
        module_type = self.convert_interface_to_module_type(definition.interface)
        coreir_module = self.context.global_namespace.new_module(definition.coreir_name, module_type)
        if get_codegen_debug_info() and definition.filename and definition.lineno:
            coreir_module.add_metadata("filename", make_relative(definition.filename))
            coreir_module.add_metadata("lineno", str(definition.lineno))
        module_definition = coreir_module.new_definition()
        self.compile_definition_to_module_definition(definition, module_definition)
        coreir_module.definition = module_definition
        return coreir_module

    def connect(self, module_definition, port, value, output_ports):
        self.__unique_concat_id

        # allow clocks or arrays of clocks to be unwired as CoreIR can wire them up
        def is_clock_or_nested_clock(p):
            if isinstance(p, (ClockType, ClockKind)):
                return True
            elif isinstance(p, (ArrayType, ArrayKind)):
                return is_clock_or_nested_clock(p.T)
            elif isinstance(p, (TupleType, TupleKind)):
                for item in p.Ts:
                    if is_clock_or_nested_clock(item):
                        return True
            return False

        if value is None and is_clock_or_nested_clock(port):
            return
        elif value is None:
            raise Exception(f"Got None for port '{port.debug_name}', is it "
                            "connected to anything?")
        elif isinstance(value, coreir.Wireable):
            source = value

        elif isinstance(value, ArrayType) and all(x in {VCC, GND} for x in value):
            source = self.get_constant_instance(value, len(value),
                    module_definition)
        elif value.anon() and isinstance(value, ArrayType):
            for p, v in zip(port, value):
                self.connect(module_definition, p, v, output_ports)
            return
        elif isinstance(value, TupleType) and value.anon():
            for p, v in zip(port, value):
                self.connect(module_definition, p, v, output_ports)
            return
        elif value is VCC or value is GND:
            source = self.get_constant_instance(value, None, module_definition)
        else:
            logger.debug(value, output_ports)
            logger.debug(id(value), [id(key) for key in output_ports])
            source = module_definition.select(output_ports[value])
        sink = module_definition.select(magma_port_to_coreir(port))
        module_definition.connect(source, sink)
        if get_codegen_debug_info() and hasattr(port, "debug_info"):
            filename, lineno = port.debug_info
            module_definition.add_metadata(source, sink, "filename", make_relative(filename))
            module_definition.add_metadata(source, sink, "lineno", str(lineno))


    __unique_constant_id = -1
    def get_constant_instance(self, constant, num_bits, module_definition):
        if module_definition not in self.__constant_cache:
            self.__constant_cache[module_definition] = {}

        bit_type_to_constant_map = {
            GND: 0,
            VCC: 1
        }
        if constant in bit_type_to_constant_map:
            value = bit_type_to_constant_map[constant]
        elif isinstance(constant, ArrayType):
            value = BitVector([bit_type_to_constant_map[x] for x in constant])
        else:
            raise NotImplementedError(constant)
        if (value, num_bits) not in self.__constant_cache[module_definition]:
            self.__unique_constant_id += 1
            if num_bits is None:
                config = self.context.new_values({"value": bool(value)})
                name = "bit_const_{}_{}".format(value, num_bits)
                corebit_const_module = self.libs['corebit'].modules["const"]
                module_definition.add_module_instance(name, corebit_const_module, config)
            else:
                gen_args = self.context.new_values({"width": num_bits})
                config = self.context.new_values({"value": value})
                # name = "const_{}_{}".format(constant, self.__unique_constant_id)
                name = "const_{}_{}".format(value, num_bits)
                const_generator = self.libs['coreir'].generators["const"]
                module_definition.add_generator_instance(name, const_generator, gen_args, config)
            # return module_definition.select("{}.out".format(name))
            self.__constant_cache[module_definition][(value, num_bits)] = module_definition.select("{}.out".format(name))
        return self.__constant_cache[module_definition][(value, num_bits)]

    def compile_dependencies(self, defn):
        pass_ = InstanceGraphPass(defn)
        pass_.run()
        for key, _ in pass_.tsortedgraph:
            if key == defn:
                continue
            if key.name in self.modules:
                continue
            if key.is_definition:
                # don't try to compile if already have definition
                if hasattr(key, 'wrappedModule'):
                    self.modules[key.name] = key.wrappedModule
                else:
                    self.modules[key.name] = self.compile_definition(key)
                    # key.wrappedModule = modules[key.name]
            else:
                self.modules[key.name] = self.compile_declaration(key)

    def compile(self, defn_or_declaration):
        if defn_or_declaration.is_definition:
            self.compile_dependencies(defn_or_declaration)
            # don't try to compile if already have definition
            if hasattr(defn_or_declaration, 'wrappedModule'):
                self.modules[defn_or_declaration.name] = defn_or_declaration.wrappedModule
                self.libs_used |= defn_or_declaration.coreir_wrapped_modules_libs_used
            else:
                self.modules[defn_or_declaration.name] = self.compile_definition(defn_or_declaration)
                defn_or_declaration.wrappedModule = self.modules[defn_or_declaration.name]
                defn_or_declaration.coreir_wrapped_modules_libs_used = \
                    copy.copy(self.libs_used)
        else:
            self.modules[defn_or_declaration.name] = self.compile_declaration(defn_or_declaration)
        return self.modules

    def flatten_and_save(self, module, filename, namespaces=["global"], flatten=True, verifyConnectivity=True):
        passes = ["rungenerators", "wireclocks-coreir"]
        if verifyConnectivity:
            passes += ["verifyconnectivity-noclkrst"]
        if flatten:
            passes += ["flattentypes", "flatten"]
        self.context.run_passes(passes, namespaces)
        module.save_to_file(filename)

def compile(main, file_name=None, context=None):
    backend = CoreIRBackend(context)
    backend.compile(main)
    if file_name is not None:
        return backend.modules[main.coreir_name].save_to_file(file_name)
    else:
        return backend.modules[main.coreir_name]<|MERGE_RESOLUTION|>--- conflicted
+++ resolved
@@ -15,11 +15,8 @@
 import logging
 from .util import make_relative, get_codegen_debug_info
 from ..interface import InterfaceKind
-<<<<<<< HEAD
 import inspect
-=======
 import copy
->>>>>>> f8327e87
 
 from collections import defaultdict
 
