from dataclasses import dataclass
from enum import Enum, auto
from .is_definition import isdefinition
from .logging import root_logger
from .passes import DefinitionPass


_logger = root_logger()


class MultipleDefinitionException(Exception):
    pass


class UniquificationMode(Enum):
    WARN = auto()
    ERROR = auto()
    UNIQUIFY = auto()


@dataclass(frozen=True)
class _HashStruct:
    defn_repr: str
    is_verilog: bool
    verilog_str: bool
    inline_verilog: tuple


def _make_hash_struct(definition):
    repr_ = repr(definition)
<<<<<<< HEAD
    inline_verilog = ((), (), (), ())
    for items in definition._context_._inline_verilog:
        s, args, st, prefix, compile_guard = items
=======
    inline_verilog = tuple()
    for s, args, st, prefix in definition._context_._inline_verilog:
>>>>>>> 2378da48
        inline_verilog += (
            (s,),
            (tuple(sorted(args.items())),),
            (str(st),),
            (prefix,),
            (compile_guard,)
        )
    if hasattr(definition, "verilogFile") and definition.verilogFile:
        return _HashStruct(repr_, True, definition.verilogFile, inline_verilog)
    return _HashStruct(repr_, False, "", inline_verilog)


def _hash(definition):
    hash_struct = _make_hash_struct(definition)
    return hash(hash_struct)


class UniquificationPass(DefinitionPass):
    def __init__(self, main, mode):
        super().__init__(main)
        self.mode = mode
        self.seen = {}
        self.original_names = {}

    def __call__(self, definition):
        name = definition.name
        key = _hash(definition)

        seen = self.seen.setdefault(name, {})
        if key not in seen:
            if self.mode is UniquificationMode.UNIQUIFY and len(seen) > 0:
                suffix = "_unq" + str(len(seen))
                new_name = name + suffix
                type(definition).rename(definition, new_name)
                for module in definition.bind_modules:
                    type(module).rename(module, module.name + suffix)
            seen[key] = [definition]
        else:
            if self.mode is not UniquificationMode.UNIQUIFY:
                assert seen[key][0].name == name
            elif name != seen[key][0].name:
                new_name = seen[key][0].name
                type(definition).rename(definition, new_name)
                for x, y in zip(seen[key][0].bind_modules,
                                definition.bind_modules):
                    type(y).rename(y, x.name)
            seen[key].append(definition)

    def run(self):
        super().run()
        duplicated = []
        for name, definitions in self.seen.items():
            if len(definitions) > 1:
                duplicated.append((name, definitions))
        UniquificationPass.handle(duplicated, self.mode)

    @staticmethod
    def handle(duplicated, mode):
        if len(duplicated):
            msg = f"Multiple definitions: {[name for name, _ in duplicated]}"
            if mode is UniquificationMode.ERROR:
                error(msg)
                raise MultipleDefinitionException([name for name, _ in duplicated])
            elif mode is UniquificationMode.WARN:
                warning(msg)


def _get_mode(mode_or_str):
    if isinstance(mode_or_str, str):
        try:
            return UniquificationMode[mode_or_str]
        except KeyError as e:
            modes = [k for k in UniquificationMode.__members__]
            raise ValueError(f"Valid uniq. modes are {modes}")
    if isinstance(mode_or_str, UniquificationMode):
        return mode_or_str
    raise NotImplementedError(f"Unsupported type: {type(mode_or_str)}")


# This pass runs uniquification according to @mode and returns a dictionary
# mapping any renamed circuits to their original names. If @mode is ERROR or
# WARN the returned dictionary should be empty.
def uniquification_pass(circuit, mode_or_str):
    mode = _get_mode(mode_or_str)
    pass_ = UniquificationPass(circuit, mode)
    pass_.run()
    return pass_.original_names<|MERGE_RESOLUTION|>--- conflicted
+++ resolved
@@ -28,14 +28,9 @@
 
 def _make_hash_struct(definition):
     repr_ = repr(definition)
-<<<<<<< HEAD
-    inline_verilog = ((), (), (), ())
+    inline_verilog = tuple()
     for items in definition._context_._inline_verilog:
         s, args, st, prefix, compile_guard = items
-=======
-    inline_verilog = tuple()
-    for s, args, st, prefix in definition._context_._inline_verilog:
->>>>>>> 2378da48
         inline_verilog += (
             (s,),
             (tuple(sorted(args.items())),),
