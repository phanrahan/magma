--- conflicted
+++ resolved
@@ -36,11 +36,8 @@
     input intermediate_tuple__1,
     input mon_temp1,
     input mon_temp2,
-<<<<<<< HEAD
+    input mon_temp3,
     input [1:0] ndarr [2:0],
-=======
-    input mon_temp3,
->>>>>>> 78dfbeb8
     input out
 );
 wire _magma_inline_wire0;
