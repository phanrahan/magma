--- conflicted
+++ resolved
@@ -108,59 +108,43 @@
     .O(andr_5_inst0_O)
 );
 corebit_term corebit_term_inst0 (
-<<<<<<< HEAD
+    .in(temp3)
+);
+corebit_term corebit_term_inst1 (
     .in(ndarr[0][0])
 );
-corebit_term corebit_term_inst1 (
+corebit_term corebit_term_inst10 (
+    .in(_magma_bind_wire_2_1)
+);
+corebit_term corebit_term_inst11 (
+    .in(_magma_bind_wire_4)
+);
+corebit_term corebit_term_inst12 (
+    .in(coreir_wrapInClock_inst0_out)
+);
+corebit_term corebit_term_inst2 (
     .in(ndarr[0][1])
 );
-corebit_term corebit_term_inst10 (
-    .in(coreir_wrapInClock_inst0_out)
-);
-corebit_term corebit_term_inst2 (
+corebit_term corebit_term_inst3 (
     .in(ndarr[1][0])
 );
-corebit_term corebit_term_inst3 (
+corebit_term corebit_term_inst4 (
     .in(ndarr[1][1])
 );
-corebit_term corebit_term_inst4 (
+corebit_term corebit_term_inst5 (
     .in(ndarr[2][0])
 );
-corebit_term corebit_term_inst5 (
+corebit_term corebit_term_inst6 (
     .in(ndarr[2][1])
 );
-corebit_term corebit_term_inst6 (
+corebit_term corebit_term_inst7 (
     .in(_magma_bind_wire_0)
 );
-corebit_term corebit_term_inst7 (
+corebit_term corebit_term_inst8 (
     .in(_magma_bind_wire_1)
 );
-corebit_term corebit_term_inst8 (
+corebit_term corebit_term_inst9 (
     .in(_magma_bind_wire_2_0)
-);
-corebit_term corebit_term_inst9 (
-    .in(_magma_bind_wire_2_1)
-=======
-    .in(temp3)
-);
-corebit_term corebit_term_inst1 (
-    .in(_magma_bind_wire_0)
-);
-corebit_term corebit_term_inst2 (
-    .in(_magma_bind_wire_1)
-);
-corebit_term corebit_term_inst3 (
-    .in(_magma_bind_wire_2_0)
-);
-corebit_term corebit_term_inst4 (
-    .in(_magma_bind_wire_2_1)
-);
-corebit_term corebit_term_inst5 (
-    .in(_magma_bind_wire_4)
-);
-corebit_term corebit_term_inst6 (
-    .in(coreir_wrapInClock_inst0_out)
->>>>>>> 78dfbeb8
 );
 coreir_wrap coreir_wrapInClock_inst0 (
     .in(CLK),
@@ -228,59 +212,43 @@
     .O(andr_4_inst0_O)
 );
 corebit_term corebit_term_inst0 (
-<<<<<<< HEAD
+    .in(temp3)
+);
+corebit_term corebit_term_inst1 (
     .in(ndarr[0][0])
 );
-corebit_term corebit_term_inst1 (
+corebit_term corebit_term_inst10 (
+    .in(_magma_bind_wire_2_1)
+);
+corebit_term corebit_term_inst11 (
+    .in(_magma_bind_wire_4)
+);
+corebit_term corebit_term_inst12 (
+    .in(coreir_wrapInClock_inst0_out)
+);
+corebit_term corebit_term_inst2 (
     .in(ndarr[0][1])
 );
-corebit_term corebit_term_inst10 (
-    .in(coreir_wrapInClock_inst0_out)
-);
-corebit_term corebit_term_inst2 (
+corebit_term corebit_term_inst3 (
     .in(ndarr[1][0])
 );
-corebit_term corebit_term_inst3 (
+corebit_term corebit_term_inst4 (
     .in(ndarr[1][1])
 );
-corebit_term corebit_term_inst4 (
+corebit_term corebit_term_inst5 (
     .in(ndarr[2][0])
 );
-corebit_term corebit_term_inst5 (
+corebit_term corebit_term_inst6 (
     .in(ndarr[2][1])
 );
-corebit_term corebit_term_inst6 (
+corebit_term corebit_term_inst7 (
     .in(_magma_bind_wire_0)
 );
-corebit_term corebit_term_inst7 (
+corebit_term corebit_term_inst8 (
     .in(_magma_bind_wire_1)
 );
-corebit_term corebit_term_inst8 (
+corebit_term corebit_term_inst9 (
     .in(_magma_bind_wire_2_0)
-);
-corebit_term corebit_term_inst9 (
-    .in(_magma_bind_wire_2_1)
-=======
-    .in(temp3)
-);
-corebit_term corebit_term_inst1 (
-    .in(_magma_bind_wire_0)
-);
-corebit_term corebit_term_inst2 (
-    .in(_magma_bind_wire_1)
-);
-corebit_term corebit_term_inst3 (
-    .in(_magma_bind_wire_2_0)
-);
-corebit_term corebit_term_inst4 (
-    .in(_magma_bind_wire_2_1)
-);
-corebit_term corebit_term_inst5 (
-    .in(_magma_bind_wire_4)
-);
-corebit_term corebit_term_inst6 (
-    .in(coreir_wrapInClock_inst0_out)
->>>>>>> 78dfbeb8
 );
 coreir_wrap coreir_wrapInClock_inst0 (
     .in(CLK),
