<<<<<<< HEAD
module coreir_wrap (
    input in,
    output out
);
  assign out = in;
endmodule

module corebit_wire (
    input in,
    output out
);
  assign out = in;
endmodule

=======
>>>>>>> 4ec12396
module corebit_term (
    input in
);

endmodule

module FF(input I, output reg O, input CLK, input CE);
always @(posedge CLK) begin
  if (CE) O <= I;
end
endmodule
module TestDisplay (
    input I,
    output O,
    input CLK,
    input CE
);
<<<<<<< HEAD
wire FF_inst0_O;
wire __magma_inline_value_6_out;
wire __magma_inline_value_7_out;
wire __magma_inline_value_8_out;
wire __magma_inline_value_9_out;
wire coreir_wrapInClock_inst0_out;
=======
wire _magma_inline_wire0;
>>>>>>> 4ec12396
FF FF_inst0 (
    .I(I),
    .O(O),
    .CLK(CLK),
    .CE(CE)
);
<<<<<<< HEAD
corebit_wire __magma_inline_value_6 (
    .in(FF_inst0_O),
    .out(__magma_inline_value_6_out)
);
corebit_wire __magma_inline_value_7 (
    .in(I),
    .out(__magma_inline_value_7_out)
);
corebit_wire __magma_inline_value_8 (
    .in(coreir_wrapInClock_inst0_out),
    .out(__magma_inline_value_8_out)
);
corebit_wire __magma_inline_value_9 (
    .in(CE),
    .out(__magma_inline_value_9_out)
);
corebit_term corebit_term_inst0 (
    .in(__magma_inline_value_6_out)
);
corebit_term corebit_term_inst1 (
    .in(__magma_inline_value_7_out)
);
corebit_term corebit_term_inst2 (
    .in(__magma_inline_value_8_out)
);
corebit_term corebit_term_inst3 (
    .in(__magma_inline_value_9_out)
);
coreir_wrap coreir_wrapInClock_inst0 (
    .in(CLK),
    .out(coreir_wrapInClock_inst0_out)
);
assign O = FF_inst0_O;
always @(posedge __magma_inline_value_8_out) begin
    if (__magma_inline_value_9_out) $display("%0t: ff.O=%d, ff.I=%d", $time, __magma_inline_value_6_out, __magma_inline_value_7_out);
=======
assign _magma_inline_wire0 = O;
corebit_term corebit_term_inst0 (
    .in(_magma_inline_wire0)
);
always @(posedge CLK) begin
    if (CE) $display("%0t: ff.O=%d, ff.I=%d", $time, _magma_inline_wire0, I);
>>>>>>> 4ec12396
end

endmodule
<|MERGE_RESOLUTION|>--- conflicted
+++ resolved
@@ -1,20 +1,3 @@
-<<<<<<< HEAD
-module coreir_wrap (
-    input in,
-    output out
-);
-  assign out = in;
-endmodule
-
-module corebit_wire (
-    input in,
-    output out
-);
-  assign out = in;
-endmodule
-
-=======
->>>>>>> 4ec12396
 module corebit_term (
     input in
 );
@@ -32,66 +15,19 @@
     input CLK,
     input CE
 );
-<<<<<<< HEAD
-wire FF_inst0_O;
-wire __magma_inline_value_6_out;
-wire __magma_inline_value_7_out;
-wire __magma_inline_value_8_out;
-wire __magma_inline_value_9_out;
-wire coreir_wrapInClock_inst0_out;
-=======
 wire _magma_inline_wire0;
->>>>>>> 4ec12396
 FF FF_inst0 (
     .I(I),
     .O(O),
     .CLK(CLK),
     .CE(CE)
 );
-<<<<<<< HEAD
-corebit_wire __magma_inline_value_6 (
-    .in(FF_inst0_O),
-    .out(__magma_inline_value_6_out)
-);
-corebit_wire __magma_inline_value_7 (
-    .in(I),
-    .out(__magma_inline_value_7_out)
-);
-corebit_wire __magma_inline_value_8 (
-    .in(coreir_wrapInClock_inst0_out),
-    .out(__magma_inline_value_8_out)
-);
-corebit_wire __magma_inline_value_9 (
-    .in(CE),
-    .out(__magma_inline_value_9_out)
-);
-corebit_term corebit_term_inst0 (
-    .in(__magma_inline_value_6_out)
-);
-corebit_term corebit_term_inst1 (
-    .in(__magma_inline_value_7_out)
-);
-corebit_term corebit_term_inst2 (
-    .in(__magma_inline_value_8_out)
-);
-corebit_term corebit_term_inst3 (
-    .in(__magma_inline_value_9_out)
-);
-coreir_wrap coreir_wrapInClock_inst0 (
-    .in(CLK),
-    .out(coreir_wrapInClock_inst0_out)
-);
-assign O = FF_inst0_O;
-always @(posedge __magma_inline_value_8_out) begin
-    if (__magma_inline_value_9_out) $display("%0t: ff.O=%d, ff.I=%d", $time, __magma_inline_value_6_out, __magma_inline_value_7_out);
-=======
 assign _magma_inline_wire0 = O;
 corebit_term corebit_term_inst0 (
     .in(_magma_inline_wire0)
 );
 always @(posedge CLK) begin
     if (CE) $display("%0t: ff.O=%d, ff.I=%d", $time, _magma_inline_wire0, I);
->>>>>>> 4ec12396
 end
 
 endmodule
