--- conflicted
+++ resolved
@@ -1347,7 +1347,6 @@
     assert check_gold(__file__, "test_when_array_3d_bulk_child.mlir")
 
 
-<<<<<<< HEAD
 def test_when_temporary_resolved():
     class test_when_temporary_resolved(m.Circuit):
         io = m.IO(I=m.In(m.Bits[8]), S=m.In(m.Bits[2]), O=m.Out(m.Bits[8]))
@@ -1395,7 +1394,8 @@
               test_when_2d_array_assign_slice, output="mlir")
 
     assert check_gold(__file__, "test_when_2d_array_assign_slice.mlir")
-=======
+
+
 def test_when_unique():
 
     class Gen(m.Generator2):
@@ -1418,7 +1418,6 @@
 
     m.compile("build/test_when_unique", test_when_unique, output="mlir")
     assert check_gold(__file__, "test_when_unique.mlir")
->>>>>>> 77062bb3
 
 
 # TODO: In this case, we'll generate elaborated assignments, but it should
