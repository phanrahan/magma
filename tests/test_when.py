--- conflicted
+++ resolved
@@ -1827,22 +1827,13 @@
             x @= ~io.I
             io.O @= ~x
 
-<<<<<<< HEAD
     m.compile(
         "build/test_when_alwcomb_order",
         test_when_alwcomb_order,
-        output="mlir"
+        output=_OUTPUT_TYPE
     )
 
     assert check_gold(__file__, "test_when_alwcomb_order.mlir")
-=======
-    with pytest.raises(MlirWhenCycleError):
-        m.compile(
-            "build/test_when_alwcomb_order",
-            test_when_alwcomb_order,
-            output=_OUTPUT_TYPE
-        )
->>>>>>> bb4dbb07
 
 
 # TODO: In this case, we'll generate elaborated assignments, but it should
