<<<<<<< HEAD
module attributes {circt.loweringOptions = "locationInfoStyle=none"} {
    hw.module @Bottom(%I_x: i1, %I_y: i1) -> (O_x: i1, O_y: i1, x_0: i1, x_1: i8) {
        %0 = hw.constant 0 : i1
        %1 = hw.constant 0 : i8
        hw.output %I_x, %I_y, %0, %1 : i1, i1, i1, i8
=======
module attributes {circt.loweringOptions = "locationInfoStyle=none,omitVersionComment"} {
    hw.module @Bottom(%I_x: i1, %I_y: i1) -> (O_x: i1, O_y: i1) {
        hw.output %I_x, %I_y : i1, i1
>>>>>>> e2fc445e
    }
    hw.module @Middle(%I_x: i1, %I_y: i1) -> (O_x: i1, O_y: i1) {
        %0, %1, %2, %3 = hw.instance "bottom" @Bottom(I_x: %I_x: i1, I_y: %I_y: i1) -> (O_x: i1, O_y: i1, x_0: i1, x_1: i8)
        hw.output %0, %1 : i1, i1
    }
    hw.module @TopXMRAsserts_mlir(%I_x: i1, %I_y: i1, %O_x: i1, %O_y: i1, %a_x: i1, %a_y: i1, %b: i1, %c: i1) -> () attributes {output_filelist = #hw.output_filelist<"$cwd/build/test_bind2_xmr_flatten_all_tuples_bind_files.list">} {
    }
    hw.module @Top(%I_x: i1, %I_y: i1) -> (O_x: i1, O_y: i1) {
        %0, %1 = hw.instance "middle" @Middle(I_x: %I_x: i1, I_y: %I_y: i1) -> (O_x: i1, O_y: i1)
        %4 = sv.xmr "middle", "bottom", "O_x" : !hw.inout<i1>
        %2 = sv.read_inout %4 : !hw.inout<i1>
        %5 = sv.xmr "middle", "bottom", "O_y" : !hw.inout<i1>
        %3 = sv.read_inout %5 : !hw.inout<i1>
        %7 = sv.xmr "middle", "bottom", "I_x" : !hw.inout<i1>
        %6 = sv.read_inout %7 : !hw.inout<i1>
        %9 = sv.xmr "middle", "bottom", "x_0" : !hw.inout<i1>
        %8 = sv.read_inout %9 : !hw.inout<i1>
        hw.instance "TopXMRAsserts_mlir_inst0" sym @Top.TopXMRAsserts_mlir_inst0 @TopXMRAsserts_mlir(I_x: %I_x: i1, I_y: %I_y: i1, O_x: %0: i1, O_y: %1: i1, a_x: %2: i1, a_y: %3: i1, b: %6: i1, c: %8: i1) -> () {doNotPrint = true}
        hw.output %0, %1 : i1, i1
    }
    sv.bind #hw.innerNameRef<@Top::@Top.TopXMRAsserts_mlir_inst0>
}<|MERGE_RESOLUTION|>--- conflicted
+++ resolved
@@ -1,14 +1,6 @@
-<<<<<<< HEAD
-module attributes {circt.loweringOptions = "locationInfoStyle=none"} {
-    hw.module @Bottom(%I_x: i1, %I_y: i1) -> (O_x: i1, O_y: i1, x_0: i1, x_1: i8) {
-        %0 = hw.constant 0 : i1
-        %1 = hw.constant 0 : i8
-        hw.output %I_x, %I_y, %0, %1 : i1, i1, i1, i8
-=======
 module attributes {circt.loweringOptions = "locationInfoStyle=none,omitVersionComment"} {
     hw.module @Bottom(%I_x: i1, %I_y: i1) -> (O_x: i1, O_y: i1) {
         hw.output %I_x, %I_y : i1, i1
->>>>>>> e2fc445e
     }
     hw.module @Middle(%I_x: i1, %I_y: i1) -> (O_x: i1, O_y: i1) {
         %0, %1, %2, %3 = hw.instance "bottom" @Bottom(I_x: %I_x: i1, I_y: %I_y: i1) -> (O_x: i1, O_y: i1, x_0: i1, x_1: i8)
