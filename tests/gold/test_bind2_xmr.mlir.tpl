<<<<<<< HEAD
module attributes {circt.loweringOptions = "locationInfoStyle=none"} {
    hw.module @Bottom(%I: !hw.struct<x: i1, y: i1>) -> (O: !hw.struct<x: i1, y: i1>, x: !hw.struct<_0: i1, _1: i8>) {
        %0 = hw.constant 0 : i1
        %1 = hw.constant 0 : i8
        %2 = hw.struct_create (%0, %1) : !hw.struct<_0: i1, _1: i8>
        hw.output %I, %2 : !hw.struct<x: i1, y: i1>, !hw.struct<_0: i1, _1: i8>
=======
module attributes {circt.loweringOptions = "locationInfoStyle=none,omitVersionComment"} {
    hw.module @Bottom(%I: !hw.struct<x: i1, y: i1>) -> (O: !hw.struct<x: i1, y: i1>) {
        hw.output %I : !hw.struct<x: i1, y: i1>
>>>>>>> 07f4cb80
    }
    hw.module @Middle(%I: !hw.struct<x: i1, y: i1>) -> (O: !hw.struct<x: i1, y: i1>) {
        %0, %1 = hw.instance "bottom" @Bottom(I: %I: !hw.struct<x: i1, y: i1>) -> (O: !hw.struct<x: i1, y: i1>, x: !hw.struct<_0: i1, _1: i8>)
        %2 = hw.struct_extract %I["x"] : !hw.struct<x: i1, y: i1>
        %3 = hw.struct_extract %1["_0"] : !hw.struct<_0: i1, _1: i8>
        hw.output %0 : !hw.struct<x: i1, y: i1>
    }
    hw.module @TopXMRAsserts_mlir(%I: !hw.struct<x: i1, y: i1>, %O: !hw.struct<x: i1, y: i1>, %a: !hw.struct<x: i1, y: i1>, %b: i1, %c: i1) -> () attributes {output_filelist = #hw.output_filelist<"$cwd/build/test_bind2_xmr_bind_files.list">} {
        %0 = hw.struct_extract %I["x"] : !hw.struct<x: i1, y: i1>
        %1 = hw.struct_extract %I["y"] : !hw.struct<x: i1, y: i1>
        %2 = hw.struct_extract %O["x"] : !hw.struct<x: i1, y: i1>
        %3 = hw.struct_extract %O["y"] : !hw.struct<x: i1, y: i1>
        %4 = hw.struct_extract %a["x"] : !hw.struct<x: i1, y: i1>
        %5 = hw.struct_extract %a["y"] : !hw.struct<x: i1, y: i1>
    }
    hw.module @Top(%I: !hw.struct<x: i1, y: i1>) -> (O: !hw.struct<x: i1, y: i1>) {
        %0 = hw.instance "middle" @Middle(I: %I: !hw.struct<x: i1, y: i1>) -> (O: !hw.struct<x: i1, y: i1>)
        %2 = sv.xmr "middle", "bottom", "O" : !hw.inout<!hw.struct<x: i1, y: i1>>
        %1 = sv.read_inout %2 : !hw.inout<!hw.struct<x: i1, y: i1>>
        %4 = sv.xmr "middle", "bottom", "I.x" : !hw.inout<i1>
        %3 = sv.read_inout %4 : !hw.inout<i1>
        %6 = sv.xmr "middle", "bottom", "x._0" : !hw.inout<i1>
        %5 = sv.read_inout %6 : !hw.inout<i1>
        hw.instance "TopXMRAsserts_mlir_inst0" sym @Top.TopXMRAsserts_mlir_inst0 @TopXMRAsserts_mlir(I: %I: !hw.struct<x: i1, y: i1>, O: %0: !hw.struct<x: i1, y: i1>, a: %1: !hw.struct<x: i1, y: i1>, b: %3: i1, c: %5: i1) -> () {doNotPrint = true}
        hw.output %0 : !hw.struct<x: i1, y: i1>
    }
    sv.bind #hw.innerNameRef<@Top::@Top.TopXMRAsserts_mlir_inst0>
}<|MERGE_RESOLUTION|>--- conflicted
+++ resolved
@@ -1,15 +1,9 @@
-<<<<<<< HEAD
-module attributes {circt.loweringOptions = "locationInfoStyle=none"} {
+module attributes {circt.loweringOptions = "locationInfoStyle=none,omitVersionComment"} {
     hw.module @Bottom(%I: !hw.struct<x: i1, y: i1>) -> (O: !hw.struct<x: i1, y: i1>, x: !hw.struct<_0: i1, _1: i8>) {
         %0 = hw.constant 0 : i1
         %1 = hw.constant 0 : i8
         %2 = hw.struct_create (%0, %1) : !hw.struct<_0: i1, _1: i8>
         hw.output %I, %2 : !hw.struct<x: i1, y: i1>, !hw.struct<_0: i1, _1: i8>
-=======
-module attributes {circt.loweringOptions = "locationInfoStyle=none,omitVersionComment"} {
-    hw.module @Bottom(%I: !hw.struct<x: i1, y: i1>) -> (O: !hw.struct<x: i1, y: i1>) {
-        hw.output %I : !hw.struct<x: i1, y: i1>
->>>>>>> 07f4cb80
     }
     hw.module @Middle(%I: !hw.struct<x: i1, y: i1>) -> (O: !hw.struct<x: i1, y: i1>) {
         %0, %1 = hw.instance "bottom" @Bottom(I: %I: !hw.struct<x: i1, y: i1>) -> (O: !hw.struct<x: i1, y: i1>, x: !hw.struct<_0: i1, _1: i8>)
