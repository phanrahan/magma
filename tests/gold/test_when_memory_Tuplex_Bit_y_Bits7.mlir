--- conflicted
+++ resolved
@@ -34,65 +34,6 @@
     %9 = hw.constant 0 : i5
     %10 = hw.constant 0 : i1
     %11 = hw.constant 0 : i7
-<<<<<<< HEAD
-    %12 = hw.constant 0 : i1
-    %13 = hw.constant 0 : i5
-    %14 = hw.constant 0 : i7
-    %21 = sv.reg : !hw.inout<i5>
-    %2 = sv.read_inout %21 : !hw.inout<i5>
-    %22 = sv.reg : !hw.inout<i1>
-    %15 = sv.read_inout %22 : !hw.inout<i1>
-    %23 = sv.reg : !hw.inout<i7>
-    %16 = sv.read_inout %23 : !hw.inout<i7>
-    %24 = sv.reg : !hw.inout<i1>
-    %5 = sv.read_inout %24 : !hw.inout<i1>
-    %25 = sv.reg : !hw.inout<i5>
-    %1 = sv.read_inout %25 : !hw.inout<i5>
-    %26 = sv.reg : !hw.inout<i1>
-    %17 = sv.read_inout %26 : !hw.inout<i1>
-    %27 = sv.reg : !hw.inout<i7>
-    %18 = sv.read_inout %27 : !hw.inout<i7>
-    %28 = sv.reg : !hw.inout<i1>
-    %19 = sv.read_inout %28 : !hw.inout<i1>
-    %29 = sv.reg : !hw.inout<i7>
-    %20 = sv.read_inout %29 : !hw.inout<i7>
-    %30 = sv.reg : !hw.inout<i1>
-    %3 = sv.read_inout %30 : !hw.inout<i1>
-    %31 = sv.reg : !hw.inout<i7>
-    %4 = sv.read_inout %31 : !hw.inout<i7>
-    sv.alwayscomb {
-        sv.bpassign %21, %9 : i5
-        sv.bpassign %30, %12 : i1
-        sv.bpassign %31, %11 : i7
-        sv.bpassign %24, %12 : i1
-        sv.bpassign %25, %13 : i5
-        sv.bpassign %30, %12 : i1
-        sv.bpassign %31, %14 : i7
-        sv.if %en0 {
-            sv.bpassign %21, %addr0 : i5
-            sv.bpassign %24, %0 : i1
-            sv.bpassign %25, %addr1 : i5
-            sv.bpassign %28, %6 : i1
-            sv.bpassign %29, %7 : i7
-            sv.bpassign %30, %data0_x : i1
-            sv.bpassign %31, %data0_y : i7
-        } else {
-            sv.if %en1 {
-                sv.bpassign %21, %addr1 : i5
-                sv.bpassign %24, %0 : i1
-                sv.bpassign %25, %addr0 : i5
-                sv.bpassign %28, %6 : i1
-                sv.bpassign %29, %7 : i7
-                sv.bpassign %30, %data1_x : i1
-                sv.bpassign %31, %data1_y : i7
-            } else {
-                sv.bpassign %28, %0 : i1
-                sv.bpassign %29, %8 : i7
-            }
-        }
-    }
-    hw.output %19, %20 : i1, i7
-=======
     %12 = hw.constant 0 : i5
     %15 = sv.reg : !hw.inout<i5>
     %2 = sv.read_inout %15 : !hw.inout<i5>
@@ -138,5 +79,4 @@
         }
     }
     hw.output %13, %14 : i1, i7
->>>>>>> 50a7cab2
 }