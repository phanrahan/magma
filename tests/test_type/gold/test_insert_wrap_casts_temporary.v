--- conflicted
+++ resolved
@@ -27,21 +27,6 @@
 wire coreir_wrapOutClock_inst0_out;
 wire temp0_O;
 wire temp1_out;
-<<<<<<< HEAD
-wire temp2_O;
-wire temp3_out;
-WireClock _magma_inline_wire0 (
-    .I(temp2_O),
-    .O(_magma_inline_wire0_O)
-);
-corebit_wire _magma_inline_wire1 (
-    .in(temp3_out),
-    .out(_magma_inline_wire1_out)
-=======
-Foo Foo_inst0 (
-    .CLK(coreir_wrapOutClock_inst0_out)
->>>>>>> 81fae035
-);
 coreir_wrap coreir_wrapInClock_inst0 (
     .in(temp0_O),
     .out(coreir_wrapInClock_inst0_out)
@@ -61,17 +46,5 @@
     .in(coreir_wrapInClock_inst0_out),
     .out(temp1_out)
 );
-<<<<<<< HEAD
-WireClock temp2 (
-    .I(CLK),
-    .O(temp2_O)
-);
-corebit_wire temp3 (
-    .in(RESETN),
-    .out(temp3_out)
-);
-always @(posedge _magma_inline_wire0_O) disable iff (! _magma_inline_wire1_out) $display("Hello");
-=======
 always @(posedge CLK) disable iff (! RESETN) $display("Hello");
->>>>>>> 81fae035
 endmodule
