--- conflicted
+++ resolved
@@ -19,6 +19,28 @@
 
 endmodule
 
+module WireClock (
+    input I,
+    output O
+);
+wire Wire_inst0_out;
+wire coreir_wrapInClock_inst0_out;
+wire coreir_wrapOutClock_inst0_out;
+corebit_wire Wire_inst0 (
+    .in(coreir_wrapInClock_inst0_out),
+    .out(Wire_inst0_out)
+);
+coreir_wrap coreir_wrapInClock_inst0 (
+    .in(I),
+    .out(coreir_wrapInClock_inst0_out)
+);
+coreir_wrap coreir_wrapOutClock_inst0 (
+    .in(Wire_inst0_out),
+    .out(coreir_wrapOutClock_inst0_out)
+);
+assign O = coreir_wrapOutClock_inst0_out;
+endmodule
+
 module Bar (
     input CLK,
     input RESETN
@@ -27,21 +49,8 @@
 wire coreir_wrapOutClock_inst0_out;
 wire temp0_O;
 wire temp1_out;
-<<<<<<< HEAD
 wire temp2_O;
 wire temp3_out;
-WireClock _magma_inline_wire0 (
-    .I(temp2_O),
-    .O(_magma_inline_wire0_O)
-);
-corebit_wire _magma_inline_wire1 (
-    .in(temp3_out),
-    .out(_magma_inline_wire1_out)
-=======
-Foo Foo_inst0 (
-    .CLK(coreir_wrapOutClock_inst0_out)
->>>>>>> 81fae035
-);
 coreir_wrap coreir_wrapInClock_inst0 (
     .in(temp0_O),
     .out(coreir_wrapInClock_inst0_out)
@@ -61,7 +70,6 @@
     .in(coreir_wrapInClock_inst0_out),
     .out(temp1_out)
 );
-<<<<<<< HEAD
 WireClock temp2 (
     .I(CLK),
     .O(temp2_O)
@@ -70,8 +78,5 @@
     .in(RESETN),
     .out(temp3_out)
 );
-always @(posedge _magma_inline_wire0_O) disable iff (! _magma_inline_wire1_out) $display("Hello");
-=======
-always @(posedge CLK) disable iff (! RESETN) $display("Hello");
->>>>>>> 81fae035
+always @(posedge temp2_O) disable iff (! temp3_out) $display("Hello");
 endmodule
