--- conflicted
+++ resolved
@@ -366,16 +366,6 @@
 
     class tuple_key_ordering(m.Circuit):
         io = m.IO(I=m.In(T0), O=m.Out(T1))
-<<<<<<< HEAD
-        io.O @= io.I
-
-    msg = """\
-\033[1mtests/test_type/test_tuple.py:368\033[0m: Cannot wire tuple_key_ordering.I (type=Tuple(x=Out(Bit),y=Out(Bits[8])), keys=['y', 'x']) to  tuple_key_ordering.O (type=Tuple(y=In(Bits[8]),x=In(Bit)), keys=['x', 'y']) because the tuples do not have the same keys
->>         io.O @= io.I\
-"""
-
-    assert has_error(caplog, "")
-=======
         io.O.wire(io.I)
 
     msg = """\
@@ -417,5 +407,4 @@
 >>         io.O.wire(io.I)\
 """
 
-    assert has_error(caplog, msg)
->>>>>>> 58393a17
+    assert has_error(caplog, msg)