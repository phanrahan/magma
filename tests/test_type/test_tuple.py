import pytest

import magma as m
from magma import *
from magma.testing.utils import has_error


def test_pair():
    # types

    A2 = Tuple[Bit, Bit]
    print(A2)
    assert isinstance(A2, TupleMeta)
    print(str(A2))
    assert A2 == A2

    B2 = Tuple[In(Bit), In(Bit)]
    assert isinstance(B2, TupleMeta)
    assert B2 == B2

    C2 = Tuple[Out(Bit), Out(Bit)]
    assert isinstance(C2, TupleMeta)
    #assert str(C2) == 'Tuple(x=Out(Bit),y=Out(Bit))'
    assert C2 == C2

    assert issubclass(m.In(m.Tuple[Bit, Bit]), m.In(m.Tuple[Bit, Bit]))
    assert isinstance(m.In(m.Tuple[Bit, Bit])(), m.In(m.Tuple[Bit, Bit]))

    assert issubclass(m.In(m.Tuple[Bit, Bit]), m.Tuple[Bit, Bit])
    assert isinstance(m.In(m.Tuple[Bit, Bit])(), m.Tuple[Bit, Bit])

    assert not issubclass(m.In(m.Tuple[Bit, Bit]), m.Out(m.Tuple[Bit, Bit]))
    assert not isinstance(m.In(m.Tuple[Bit, Bit])(), m.Out(m.Tuple[Bit, Bit]))

    assert issubclass(m.Out(m.Tuple[Bit, Bit]), m.Out(m.Tuple[Bit, Bit]))
    assert isinstance(m.Out(m.Tuple[Bit, Bit])(), m.Out(m.Tuple[Bit, Bit]))

    assert issubclass(m.Out(m.Tuple[Bit, Bit]), m.Tuple[Bit, Bit])
    assert isinstance(m.Out(m.Tuple[Bit, Bit])(), m.Tuple[Bit, Bit])

    assert not issubclass(m.Out(m.Tuple[Bit, Bit]), m.In(m.Tuple[Bit, Bit]))
    assert not isinstance(m.Out(m.Tuple[Bit, Bit])(), m.In(m.Tuple[Bit, Bit]))


def test_dict():
    # types
    class A2(Product, cache=True):
        x = Bit
        y = Bit
    print(A2)
    assert isinstance(A2, ProductMeta)
    print(str(A2))

    assert issubclass(In(A2), A2)
    assert issubclass(Out(A2), A2)
    assert issubclass(Flip(A2), A2)
    assert not issubclass(In(A2), Out(A2))
    assert not issubclass(Out(A2), In(A2))

    assert issubclass(Flip(In(A2)), Out(A2))
    assert issubclass(Flip(Out(A2)), In(A2))

    assert issubclass(Out(In(A2)), Out(A2))
    assert issubclass(In(Out(A2)), In(A2))

    assert not issubclass(Out(In(A2)), In(Out(A2)))
    assert not issubclass(In(Out(A2)), Out(In(A2)))

    assert not issubclass(Flip(In(A2)), Flip(Out(A2)))
    assert not issubclass(Flip(Out(A2)), Flip(In(A2)))

    assert isinstance(In(A2)(), A2)
    assert isinstance(Out(A2)(), A2)
    assert isinstance(Flip(A2)(), A2)
    assert not isinstance(In(A2)(), Out(A2))
    assert not isinstance(Out(A2)(), In(A2))

    assert isinstance(Flip(In(A2))(), Out(A2))
    assert isinstance(Flip(Out(A2))(), In(A2))

    assert isinstance(Out(In(A2))(), Out(A2))
    assert isinstance(In(Out(A2))(), In(A2))

    assert not isinstance(Out(In(A2))(), In(Out(A2)))
    assert not isinstance(In(Out(A2))(), Out(In(A2)))

    assert not isinstance(Flip(In(A2))(), Flip(Out(A2)))
    assert not isinstance(Flip(Out(A2))(), Flip(In(A2)))

    #assert str(A2) == 'Tuple(x=Bit,y=Bit)'
    assert A2 == A2

    class B2(Product, cache=True):
        x = In(Bit)
        y = In(Bit)
    assert isinstance(B2, ProductMeta)
    #assert str(B2) == 'Tuple(x=In(Bit),y=In(Bit))'
    assert B2 == B2

    class C2(Product, cache=True):
        x = Out(Bit)
        y = Out(Bit)
    assert isinstance(C2, ProductMeta)

    #assert str(C2) == 'Tuple(x=Out(Bit),y=Out(Bit))'
    assert C2 == C2

    assert A2 == B2
    assert A2 == C2
    assert B2 == C2

    assert A2 is not B2
    assert A2 is not C2
    assert B2 is not C2


def test_flip():
    class Product2(Product):
        x = In(Bit)
        y = Out(Bit)
    print(Product2)
    print(Flip(Product2))

    Tin = In(Product2)
    Tout = Out(Product2)

    print(Tin)
    print(Tout)

    assert Tin == Product2
    assert Tout == Product2
    assert Tin == Tout

    assert Tin is not Product2
    assert Tout is not Product2
    assert Tin is not Tout

    T = In(Tout)
    assert T == Tin

    #T = Flip(Tout)
    #assert T == Tin
    # print(T)

    T = Out(Tin)
    assert T == Tout

    #T = Flip(Tin)
    #assert T == Tout
    # print(T)


def test_wire():
    class Product2(Product):
        x = Bit
        y = Bit

    t0 = Product2(name='t0')

    t1 = Product2(name='t1')

    wire(t0, t1)

    assert t0.wired()
    assert t1.wired()

    assert t1.value() is t0
    assert t0.value() is t1

    assert t0.driving() == [t1]

    b0 = t0.x
    b1 = t1.x

    assert b0 is b1.value()
    assert b1 is b0.driving()[0]
    assert b1.value() is b0


def test_val():
    class A2(Product):
        x = Bit
        y = Bit

    # constructor

    a = A2(name='a')
    print('created A2')
    assert isinstance(a, Product)
    assert str(a) == 'a'

    # selectors

    print('a["x"]')
    b = a['x']
    assert isinstance(b, Bit)
    assert str(b) == 'a.x'

    print('a.x')
    b = a.x
    assert isinstance(b, Bit)
    assert str(b) == 'a.x'


def test_nested():
    # Test for https://github.com/phanrahan/magma/issues/445
    def hierIO():
        class dictIO(Product):
            baseIO = make_baseIO()
            ctr = m.In(m.Bit)
        return dictIO

    def DefineCtrModule():
        class ctrModule(m.Circuit):
            name = "ctr_module"
            io = m.IO(ctr=m.In(m.Bit))
        return ctrModule

    def make_baseIO():
        class dictIO(Product):
            in0 = m.In(m.Bit),
            out0 = m.Out(m.Bit)
        return dictIO

    def DefineBaseModule():
        class baseModule(m.Circuit):
            name = "base_module"
            io = m.IO(baseIO=make_baseIO())
        return baseModule

    def DefineHier():
        class HierModule(m.Circuit):
            name = "hier_module"
            io = m.IO(hier=hierIO())
            baseM = DefineBaseModule()()
            ctrM = DefineCtrModule()()
            m.wire(baseM.baseIO, io.hier.baseIO)
            m.wire(ctrM.ctr, io.hier.ctr)
        return HierModule

    baseMH = DefineHier()
    m.compile("build/baseMH", baseMH, output="coreir-verilog")


def test_tuple_nested_tuple_value():
    def IFC0(params):
        return m.Product.from_fields("IFC0", {
            "port0": m.In(m.Bits[params['param0']]),
            "port1": m.In(m.Bits[params['param0']]),
            "port2": m.In(m.Array[params['param0'], m.Bits[2]]),
            "port3": m.In(m.Bits[params['param0']]),
            "port4": m.In(m.Bit),
            "port5": m.In(m.Bit),
            "port7": m.In(m.Bit),
            "port8": m.In(m.Bit),
            "port9": m.In(m.Bit),
            "port10": m.In(m.Bits[m.bitutils.clog2(params['param0'])]),
        })

    def IFC1(params):
        dictOut = {"port4": m.Out(m.Bit)}
        return m.Product.from_fields("IFC1", dictOut)

    def DefineMyCircuit(params):
        class MyCircuit(m.Circuit):
            io = m.IO(IFC0=IFC0(params).flip())
        return MyCircuit

    def DefineTop(params):
        class Top(m.Circuit):
            io = m.IO(IFC1=IFC1(params))
            m.wire(io.IFC1.port4, DefineMyCircuit(params)().IFC0.port4)
        return Top

    m.compile("top", DefineTop({'param0': 5}))


def test_flat_length():
    a = m.Product.from_fields("anon", dict(x=m.Bits[5], y=m.Bits[3], z=m.Bit))
    assert a.flat_length() == 9


def test_anon_product():
    product = m.Product.from_fields("anon", dict(x=m.Bits[5], y=m.Bits[3], z=m.Bit))
    assert isinstance(product, AnonymousProductMeta)
    assert isinstance(product, ProductMeta)

    anon_product = m.AnonProduct[dict(x=m.Bits[5], y=m.Bits[3], z=m.Bit)]
    assert isinstance(anon_product, AnonymousProductMeta)
    assert not isinstance(anon_product, ProductMeta)
    assert anon_product.flat_length() == product.flat_length()
    assert anon_product.x == product.x
    assert anon_product.y == product.y
    assert anon_product.z == product.z
    assert anon_product == product
    assert not anon_product is product


def test_mixed_direction_wrap():
    class ClocksT(m.Product):
        clk0 = m.In(m.Clock)
        clk1 = m.Out(m.Clock)

    class Main(m.Circuit):
        io = m.IO(clocks=ClocksT, count=m.Out(m.UInt[3]))
        count = m.Register(m.UInt[3])()
        count.CLK @= io.clocks.clk0
        io.count @= count(count.O + 1)

        tff = m.Register(m.Bit, has_enable=True)()
        tff.CLK @= io.clocks.clk0
        tff.CE @= m.enable(count.O == 3)
        io.clocks.clk1 @= m.clock(tff(tff.O ^ 1))

    m.compile('build/test_mixed_direction_wrap', Main)


def test_recursive_eq():
    class Foo(m.Circuit):
        io = m.IO(I0=m.In(m.Tuple[m.Bit, m.Bits[4]]),
                  I1=m.In(m.Tuple[m.Bit, m.Bits[4]]),
                  O=m.Out(m.Tuple[m.Bit, m.Bits[4]]))
        io.O @= io.I0 == io.I1


def test_key_error():

    class _(m.Circuit):
        T = m.Tuple[m.Bit, m.Bit]
        io = m.IO(I=m.In(T), O=m.Out(T))
        with pytest.raises(KeyError):
            io.I["bar"]
        with pytest.raises(KeyError):
            io.I[None]
        with pytest.raises(KeyError):
            io.I[object()]


def test_mixed_direction_lazy_resolve(caplog):

    class T(m.Product):
        x = m.In(m.Bit)
        y = m.Out(m.Bit)

    class U(m.Product):
        x = m.Bit
        y = m.Bit

    class Foo(m.Circuit):
        io = m.IO(I=T, O=m.Flip(T))
        u = U()
        u @= io.I  # bulk wire
        u.y @= io.O.y
        io.O.x @= u.x
        assert io.O.x.value() is u.x
        assert u.y.value() is io.O.y
        assert u.x.value() is io.I.x
        assert io.I.y.value() is u.y

    assert not caplog.messages, "Should not raise wiring errors"


<<<<<<< HEAD
def test_key_ordering():
    T0 = m.AnonProduct[{"x": m.Bit, "y": m.Bits[8]}]
    T1 = m.AnonProduct[{"y": m.Bits[8], "x": m.Bit}]

    class Foo(m.Circuit):
        io = m.IO(I=m.In(T0), O=m.Out(T1))
        x = m.Register(m.Bit)()
        x.I @= io.I.x
        io.O @= io.I

    assert Foo.io.O.value().x is Foo.io.I.x
    assert Foo.io.O.value().y is Foo.io.I.y
    assert Foo.x.I.value() is Foo.io.I.x
=======
def test_tuple_key_ordering(caplog):
    T0 = m.AnonProduct[{"x": m.Bit, "y": m.Bits[8]}]
    T1 = m.AnonProduct[{"y": m.Bits[8], "x": m.Bit}]

    class tuple_key_ordering(m.Circuit):
        io = m.IO(I=m.In(T0), O=m.Out(T1))
        io.O @= io.I

    msg = """\
\033[1mtests/test_type/test_tuple.py:368\033[0m: Cannot wire tuple_key_ordering.I (type=Tuple(x=Out(Bit),y=Out(Bits[8])), keys=['y', 'x']) to  tuple_key_ordering.O (type=Tuple(y=In(Bits[8]),x=In(Bit)), keys=['x', 'y']) because the tuples do not have the same keys
>>         io.O @= io.I\
"""

    assert has_error(caplog, "")
>>>>>>> 5f1a8645
<|MERGE_RESOLUTION|>--- conflicted
+++ resolved
@@ -360,21 +360,6 @@
     assert not caplog.messages, "Should not raise wiring errors"
 
 
-<<<<<<< HEAD
-def test_key_ordering():
-    T0 = m.AnonProduct[{"x": m.Bit, "y": m.Bits[8]}]
-    T1 = m.AnonProduct[{"y": m.Bits[8], "x": m.Bit}]
-
-    class Foo(m.Circuit):
-        io = m.IO(I=m.In(T0), O=m.Out(T1))
-        x = m.Register(m.Bit)()
-        x.I @= io.I.x
-        io.O @= io.I
-
-    assert Foo.io.O.value().x is Foo.io.I.x
-    assert Foo.io.O.value().y is Foo.io.I.y
-    assert Foo.x.I.value() is Foo.io.I.x
-=======
 def test_tuple_key_ordering(caplog):
     T0 = m.AnonProduct[{"x": m.Bit, "y": m.Bits[8]}]
     T1 = m.AnonProduct[{"y": m.Bits[8], "x": m.Bit}]
@@ -388,5 +373,4 @@
 >>         io.O @= io.I\
 """
 
-    assert has_error(caplog, "")
->>>>>>> 5f1a8645
+    assert has_error(caplog, "")