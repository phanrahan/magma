import pytest

import magma as m
from magma import *


def test_pair():
    # types

    A2 = Tuple[Bit, Bit]
    print(A2)
    assert isinstance(A2, TupleMeta)
    print(str(A2))
    assert A2 == A2

    B2 = Tuple[In(Bit), In(Bit)]
    assert isinstance(B2, TupleMeta)
    assert B2 == B2

    C2 = Tuple[Out(Bit), Out(Bit)]
    assert isinstance(C2, TupleMeta)
    #assert str(C2) == 'Tuple(x=Out(Bit),y=Out(Bit))'
    assert C2 == C2

    assert issubclass(m.In(m.Tuple[Bit, Bit]), m.In(m.Tuple[Bit, Bit]))
    assert isinstance(m.In(m.Tuple[Bit, Bit])(), m.In(m.Tuple[Bit, Bit]))

    assert issubclass(m.In(m.Tuple[Bit, Bit]), m.Tuple[Bit, Bit])
    assert isinstance(m.In(m.Tuple[Bit, Bit])(), m.Tuple[Bit, Bit])

    assert not issubclass(m.In(m.Tuple[Bit, Bit]), m.Out(m.Tuple[Bit, Bit]))
    assert not isinstance(m.In(m.Tuple[Bit, Bit])(), m.Out(m.Tuple[Bit, Bit]))

    assert issubclass(m.Out(m.Tuple[Bit, Bit]), m.Out(m.Tuple[Bit, Bit]))
    assert isinstance(m.Out(m.Tuple[Bit, Bit])(), m.Out(m.Tuple[Bit, Bit]))

    assert issubclass(m.Out(m.Tuple[Bit, Bit]), m.Tuple[Bit, Bit])
    assert isinstance(m.Out(m.Tuple[Bit, Bit])(), m.Tuple[Bit, Bit])

    assert not issubclass(m.Out(m.Tuple[Bit, Bit]), m.In(m.Tuple[Bit, Bit]))
    assert not isinstance(m.Out(m.Tuple[Bit, Bit])(), m.In(m.Tuple[Bit, Bit]))


def test_dict():
    # types
    class A2(Product, cache=True):
        x = Bit
        y = Bit
    print(A2)
    assert isinstance(A2, ProductMeta)
    print(str(A2))

    assert issubclass(In(A2), A2)
    assert issubclass(Out(A2), A2)
    assert issubclass(Flip(A2), A2)
    assert not issubclass(In(A2), Out(A2))
    assert not issubclass(Out(A2), In(A2))

    assert issubclass(Flip(In(A2)), Out(A2))
    assert issubclass(Flip(Out(A2)), In(A2))

    assert issubclass(Out(In(A2)), Out(A2))
    assert issubclass(In(Out(A2)), In(A2))

    assert not issubclass(Out(In(A2)), In(Out(A2)))
    assert not issubclass(In(Out(A2)), Out(In(A2)))

    assert not issubclass(Flip(In(A2)), Flip(Out(A2)))
    assert not issubclass(Flip(Out(A2)), Flip(In(A2)))

    assert isinstance(In(A2)(), A2)
    assert isinstance(Out(A2)(), A2)
    assert isinstance(Flip(A2)(), A2)
    assert not isinstance(In(A2)(), Out(A2))
    assert not isinstance(Out(A2)(), In(A2))

    assert isinstance(Flip(In(A2))(), Out(A2))
    assert isinstance(Flip(Out(A2))(), In(A2))

    assert isinstance(Out(In(A2))(), Out(A2))
    assert isinstance(In(Out(A2))(), In(A2))

    assert not isinstance(Out(In(A2))(), In(Out(A2)))
    assert not isinstance(In(Out(A2))(), Out(In(A2)))

    assert not isinstance(Flip(In(A2))(), Flip(Out(A2)))
    assert not isinstance(Flip(Out(A2))(), Flip(In(A2)))

    #assert str(A2) == 'Tuple(x=Bit,y=Bit)'
    assert A2 == A2

    class B2(Product, cache=True):
        x = In(Bit)
        y = In(Bit)
    assert isinstance(B2, ProductMeta)
    #assert str(B2) == 'Tuple(x=In(Bit),y=In(Bit))'
    assert B2 == B2

    class C2(Product, cache=True):
        x = Out(Bit)
        y = Out(Bit)
    assert isinstance(C2, ProductMeta)

    #assert str(C2) == 'Tuple(x=Out(Bit),y=Out(Bit))'
    assert C2 == C2

    assert A2 == B2
    assert A2 == C2
    assert B2 == C2

    assert A2 is not B2
    assert A2 is not C2
    assert B2 is not C2


def test_flip():
    class Product2(Product):
        x = In(Bit)
        y = Out(Bit)
    print(Product2)
    print(Flip(Product2))

    Tin = In(Product2)
    Tout = Out(Product2)

    print(Tin)
    print(Tout)

    assert Tin == Product2
    assert Tout == Product2
    assert Tin == Tout

    assert Tin is not Product2
    assert Tout is not Product2
    assert Tin is not Tout

    T = In(Tout)
    assert T == Tin

    #T = Flip(Tout)
    #assert T == Tin
    # print(T)

    T = Out(Tin)
    assert T == Tout

    #T = Flip(Tin)
    #assert T == Tout
    # print(T)


def test_wire():
    class Product2(Product):
        x = Bit
        y = Bit

    t0 = Product2(name='t0')

    t1 = Product2(name='t1')

    wire(t0, t1)

    assert t0.wired()
    assert t1.wired()

    assert t1.value() is t0
    assert t0.value() is t1

    assert t0.driving() == [t1]

    b0 = t0.x
    b1 = t1.x

    assert b0 is b1._wire.driver.bit
    assert b1 is b0._wire.driving()[0]
    assert b1.value() is b0


def test_val():
    class A2(Product):
        x = Bit
        y = Bit

    # constructor

    a = A2(name='a')
    print('created A2')
    assert isinstance(a, Product)
    assert str(a) == 'a'

    # selectors

    print('a["x"]')
    b = a['x']
    assert isinstance(b, Bit)
    assert str(b) == 'a.x'

    print('a.x')
    b = a.x
    assert isinstance(b, Bit)
    assert str(b) == 'a.x'


def test_nested():
    # Test for https://github.com/phanrahan/magma/issues/445
    def hierIO():
        class dictIO(Product):
            baseIO = make_baseIO()
            ctr = m.In(m.Bit)
        return dictIO

    def DefineCtrModule():
        class ctrModule(m.Circuit):
            name = "ctr_module"
            io = m.IO(ctr=m.In(m.Bit))
        return ctrModule

    def make_baseIO():
        class dictIO(Product):
            in0 = m.In(m.Bit),
            out0 = m.Out(m.Bit)
        return dictIO

    def DefineBaseModule():
        class baseModule(m.Circuit):
            name = "base_module"
            io = m.IO(baseIO=make_baseIO())
        return baseModule

    def DefineHier():
        class HierModule(m.Circuit):
            name = "hier_module"
            io = m.IO(hier=hierIO())
            baseM = DefineBaseModule()()
            ctrM = DefineCtrModule()()
            m.wire(baseM.baseIO, io.hier.baseIO)
            m.wire(ctrM.ctr, io.hier.ctr)
        return HierModule

    baseMH = DefineHier()
    m.compile("build/baseMH", baseMH, output="coreir-verilog")


def test_tuple_nested_tuple_value():
    def IFC0(params):
        return m.Product.from_fields("IFC0", {
            "port0": m.In(m.Bits[params['param0']]),
            "port1": m.In(m.Bits[params['param0']]),
            "port2": m.In(m.Array[params['param0'], m.Bits[2]]),
            "port3": m.In(m.Bits[params['param0']]),
            "port4": m.In(m.Bit),
            "port5": m.In(m.Bit),
            "port7": m.In(m.Bit),
            "port8": m.In(m.Bit),
            "port9": m.In(m.Bit),
            "port10": m.In(m.Bits[m.bitutils.clog2(params['param0'])]),
        })

    def IFC1(params):
        dictOut = {"port4": m.Out(m.Bit)}
        return m.Product.from_fields("IFC1", dictOut)

    def DefineMyCircuit(params):
        class MyCircuit(m.Circuit):
            io = m.IO(IFC0=IFC0(params).flip())
        return MyCircuit

    def DefineTop(params):
        class Top(m.Circuit):
            io = m.IO(IFC1=IFC1(params))
            m.wire(io.IFC1.port4, DefineMyCircuit(params)().IFC0.port4)
        return Top

    m.compile("top", DefineTop({'param0': 5}))


def test_flat_length():
    a = m.Product.from_fields("anon", dict(x=m.Bits[5], y=m.Bits[3], z=m.Bit))
    assert a.flat_length() == 9


def test_anon_product():
    product = m.Product.from_fields("anon", dict(x=m.Bits[5], y=m.Bits[3], z=m.Bit))
    assert isinstance(product, AnonymousProductMeta)
    assert isinstance(product, ProductMeta)

    anon_product = m.AnonProduct[dict(x=m.Bits[5], y=m.Bits[3], z=m.Bit)]
    assert isinstance(anon_product, AnonymousProductMeta)
    assert not isinstance(anon_product, ProductMeta)
    assert anon_product.flat_length() == product.flat_length()
    assert anon_product.x == product.x
    assert anon_product.y == product.y
    assert anon_product.z == product.z
    assert anon_product == product
    assert not anon_product is product


def test_mixed_direction_wrap():
    class ClocksT(m.Product):
        clk0 = m.In(m.Clock)
        clk1 = m.Out(m.Clock)

    class Main(m.Circuit):
        io = m.IO(clocks=ClocksT, count=m.Out(m.UInt[3]))
        count = m.Register(m.UInt[3])()
        count.CLK @= io.clocks.clk0
        io.count @= count(count.O + 1)

        tff = m.Register(m.Bit, has_enable=True)()
        tff.CLK @= io.clocks.clk0
        tff.CE @= m.enable(count.O == 3)
        io.clocks.clk1 @= m.clock(tff(tff.O ^ 1))

    m.compile('build/test_mixed_direction_wrap', Main)


def test_recursive_eq():
    class Foo(m.Circuit):
        io = m.IO(I0=m.In(m.Tuple[m.Bit, m.Bits[4]]),
                  I1=m.In(m.Tuple[m.Bit, m.Bits[4]]),
                  O=m.Out(m.Tuple[m.Bit, m.Bits[4]]))
        io.O @= io.I0 == io.I1


def test_key_error():

    class _(m.Circuit):
        T = m.Tuple[m.Bit, m.Bit]
        io = m.IO(I=m.In(T), O=m.Out(T))
        with pytest.raises(KeyError):
            io.I["bar"]
        with pytest.raises(KeyError):
            io.I[None]
        with pytest.raises(KeyError):
            io.I[object()]


def test_mixed_direction_lazy_resolve(caplog):
<<<<<<< HEAD
=======

>>>>>>> dbd248f2
    class T(m.Product):
        x = m.In(m.Bit)
        y = m.Out(m.Bit)

    class U(m.Product):
        x = m.Bit
        y = m.Bit

    class Foo(m.Circuit):
        io = m.IO(I=T, O=m.Flip(T))
        u = U()
        u @= io.I  # bulk wire
        u.y @= io.O.y
        io.O.x @= u.x
        assert io.O.x.value() is u.x
        assert u.y.value() is io.O.y
        assert u.x.value() is io.I.x
        assert io.I.y.value() is u.y

    assert not caplog.messages, "Should not raise wiring errors"<|MERGE_RESOLUTION|>--- conflicted
+++ resolved
@@ -336,10 +336,7 @@
 
 
 def test_mixed_direction_lazy_resolve(caplog):
-<<<<<<< HEAD
-=======
-
->>>>>>> dbd248f2
+
     class T(m.Product):
         x = m.In(m.Bit)
         y = m.Out(m.Bit)
