--- conflicted
+++ resolved
@@ -72,8 +72,9 @@
 def test_construct():
     a1 = sint([1,1])
     print(type(a1))
-<<<<<<< HEAD
     assert isinstance(a1, SInt)
+    assert isinstance(a1, Bits)
+    assert not isinstance(a1, UInt)
 
 
 @pytest.mark.parametrize("n", [7, 3])
@@ -191,9 +192,4 @@
 """
     m.compile(f"build/TestSInt{n}neg", TestNegate, output="coreir-verilog")
     assert check_files_equal(__file__, f"build/TestSInt{n}neg.v",
-                             f"gold/TestSInt{n}neg.v")
-=======
-    assert isinstance(a1, SIntType)
-    assert isinstance(a1, BitsType)
-    assert not isinstance(a1, UIntType)
->>>>>>> e39376f2
+                             f"gold/TestSInt{n}neg.v")