import pytest

import magma as m
from magma.testing import check_files_equal
from magma.testing.utils import has_warning


def _check_compile(name, circ, nested=False, inline=False):
    if nested:
        name += "_nested"
    m.compile(f"build/{name}", circ, inline=inline)
    assert check_files_equal(__file__, f"build/{name}.v", f"gold/{name}.v")


@pytest.mark.parametrize('nested', [False, True])
def test_array2_basic(nested):
    class Foo(m.Circuit):
        T = m.Array[2, m.Bit]
        if nested:
            T = m.Array[2, T]
        io = m.IO(I=m.In(T), O=m.Out(T))
        io.O @= io.I

    _check_compile("test_array2_basic", Foo, nested)


@pytest.mark.parametrize('nested', [False, True])
def test_array2_getitem_index(nested):
    class Foo(m.Circuit):
        T = m.Array[2, m.Bit]
        if nested:
            T = m.Array[2, T]
        io = m.IO(I=m.In(T), O=m.Out(T))
        io.O @= m.concat(io.I[1:], io.I[:1])

    _check_compile("test_array2_getitem_index", Foo, nested)


@pytest.mark.parametrize('nested', [False, True])
def test_array2_getitem_slice(nested):
    class Foo(m.Circuit):
        T = m.Array[4, m.Bit]
        if nested:
            T = m.Array[4, T]
        io = m.IO(I=m.In(T), O=m.Out(T))
        io.O @= m.concat(io.I[2:], io.I[:2])

    _check_compile("test_array2_getitem_slice", Foo, nested)


@pytest.mark.parametrize('nested', [False, True])
def test_array2_wire_to_index(nested):
    class Foo(m.Circuit):
        T = m.Array[2, m.Bit]
        if nested:
            T = m.Array[2, T]
        io = m.IO(I=m.In(T), O=m.Out(T))
        io.O[0] @= io.I[1]
        io.O[1] @= io.I[0]

    _check_compile("test_array2_wire_to_index", Foo, nested)


@pytest.mark.parametrize('nested', [False, True])
def test_array2_wire_to_slice(nested):
    class Foo(m.Circuit):
        T = m.Array[4, m.Bit]
        if nested:
            T = m.Array[4, T]
        io = m.IO(I=m.In(T), O=m.Out(T))
        io.O[:2] @= io.I[2:]
        io.O[2:] @= io.I[:2]

    _check_compile("test_array2_wire_to_slice", Foo, nested)


def test_array2_tuple():
    class Foo(m.Circuit):
        T = m.Array[4, m.Tuple[m.Bit, m.Bits[2]]]
        io = m.IO(I=m.In(T),
                  O0=m.Out(T),
                  O1=m.Out(T),
                  O2=m.Out(T),
                  O3=m.Out(T))
        io.O0 @= io.I

        io.O1 @= m.concat(io.I[2:], io.I[:2])

        io.O2[0] @= io.I[1]
        io.O2[1] @= io.I[0]
        io.O2[2] @= io.I[3]
        io.O2[3] @= io.I[2]

        io.O3[:2] @= io.I[2:]
        io.O3[2:] @= io.I[:2]

    _check_compile("test_array2_tuple", Foo)


def test_tuple_array2():
    class Foo(m.Circuit):
        T = m.Tuple[m.Bit, m.Array[2, m.Bit]]
        io = m.IO(I=m.In(T),
                  O=m.Out(T))
        io.O[0] @= io.I[0]
        io.O[1][1] @= io.I[1][0]
        io.O[1][0] @= io.I[1][1]

    _check_compile("test_tuple_array2", Foo)


def test_array2_incremental_child_wire():
    class Foo(m.Circuit):
        T = m.Array[4, m.Tuple[m.Bit, m.Bits[2]]]
        io = m.IO(I=m.In(T), O=m.Out(T))
        for i in range(4):
            io.O[i][0] @= io.I[3 - i][0]
            io.O[i][1] @= io.I[i][1]

    _check_compile("test_array2_incremental_child_wire", Foo)


@pytest.mark.parametrize('nested', [False, True])
def test_array2_getitem_slice_of_slice(nested):
    class Foo(m.Circuit):
        T = m.Array[4, m.Bit]
        if nested:
            T = m.Array[4, T]
        io = m.IO(I=m.In(T), O=m.Out(T))
        io.O @= m.concat(io.I[1:][:2],
                         io.I[:3][1:])

    _check_compile("test_array2_getitem_slice_of_slice", Foo, nested)


@pytest.mark.parametrize('nested', [False, True])
def test_array2_getitem_index_of_slice(nested):
    class Foo(m.Circuit):
        T = m.Array[2, m.Bit]
        if nested:
            T = m.Array[2, T]
        io = m.IO(I=m.In(T), O=m.Out(T))
        io.O[0] @= io.I[1:][0]
        io.O[1] @= io.I[:1][0]

    _check_compile("test_array2_getitem_index_of_slice", Foo, nested)


@pytest.mark.parametrize('nested', [False, True])
def test_array2_getitem_index_of_slice(nested):
    class Foo(m.Circuit):
        T = m.Array[2, m.Bit]
        if nested:
            T = m.Array[2, T]
        io = m.IO(I=m.In(T), O=m.Out(T))
        io.O[0] @= io.I[1:][0]
        io.O[1] @= io.I[:1][0]

    _check_compile("test_array2_getitem_index_of_slice", Foo, nested)


@pytest.mark.parametrize('nested', [False, True])
def test_array2_overlapping_index(nested, caplog):
    class Foo(m.Circuit):
        T = m.Array[2, m.Bit]
        if nested:
            T = m.Array[2, T]
        io = m.IO(I=m.In(T), O=m.Out(T))
        io.O[0] @= io.I[1]
        io.O[0] @= io.I[0]
        io.O[1] @= io.I[0]

    _check_compile("test_array2_overlapping_index", Foo, nested)
    assert has_warning(caplog, """\
tests/test_type/test_array2.py:170: Wiring multiple outputs to same wire, using last connection. Input: Foo.O[0], Old Output: Foo.I[1], New Output: Foo.I[0]
>>         io.O[0] @= io.I[0]\
""")


@pytest.mark.parametrize('nested', [False, True])
def test_array2_overlapping_index_slice(nested, caplog):
    class Foo(m.Circuit):
        T = m.Array[2, m.Bit]
        if nested:
            T = m.Array[2, T]
        io = m.IO(I=m.In(T), O=m.Out(T))
        io.O[0] @= io.I[1]
        io.O[0:2] @= io.I

    _check_compile("test_array2_overlapping_index_slice", Foo, nested)
    assert has_warning(caplog, """\
tests/test_type/test_array2.py:188: Wiring multiple outputs to same wire, using last connection. Input: Foo.O[0], Old Output: Foo.I[1], New Output: Foo.I[0]
>>         io.O[0:2] @= io.I\
""")


@pytest.mark.parametrize('nested', [False, True])
def test_array2_overlapping_slice_index(nested, caplog):
    class Foo(m.Circuit):
        T = m.Array[2, m.Bit]
        if nested:
            T = m.Array[2, T]
        io = m.IO(I=m.In(T), O=m.Out(T))
        io.O[0:2] @= io.I
        io.O[0] @= io.I[1]

    _check_compile("test_array2_overlapping_slice_index", Foo, nested)
    assert has_warning(caplog, """\
tests/test_type/test_array2.py:205: Wiring multiple outputs to same wire, using last connection. Input: Foo.O[0], Old Output: Foo.I[0], New Output: Foo.I[1]
>>         io.O[0] @= io.I[1]\
""")


@pytest.mark.parametrize('nested', [False, True])
def test_array2_overlapping_slice_slice(nested, caplog):
    class Foo(m.Circuit):
        T = m.Array[4, m.Bit]
        if nested:
            T = m.Array[4, T]
        io = m.IO(I=m.In(T), O=m.Out(T))
        io.O[0:3] @= io.I[1:]
        io.O[1:4] @= io.I[:3]

    _check_compile("test_array2_overlapping_slice_slice", Foo, nested)
    assert has_warning(caplog, """\
tests/test_type/test_array2.py:222: Wiring multiple outputs to same wire, using last connection. Input: Foo.O[1], Old Output: Foo.I[2], New Output: Foo.I[0]
>>         io.O[1:4] @= io.I[:3]\
""")
    assert has_warning(caplog, """\
tests/test_type/test_array2.py:222: Wiring multiple outputs to same wire, using last connection. Input: Foo.O[2], Old Output: Foo.I[3], New Output: Foo.I[1]
>>         io.O[1:4] @= io.I[:3]\
""")


@pytest.mark.parametrize('nested', [False, True])
def test_array2_overlapping_slice_slice2(nested, caplog):
    class Foo(m.Circuit):
        T = m.Array[4, m.Bit]
        if nested:
            T = m.Array[4, T]
        io = m.IO(I=m.In(T), O=m.Out(T))
        io.O[1:4] @= io.I[:3]
        io.O[0:3] @= io.I[1:]

    _check_compile("test_array2_overlapping_slice_slice2", Foo, nested)
    assert has_warning(caplog, """\
tests/test_type/test_array2.py:243: Wiring multiple outputs to same wire, using last connection. Input: Foo.O[1], Old Output: Foo.I[0], New Output: Foo.I[2]
>>         io.O[0:3] @= io.I[1:]\
""")
    assert has_warning(caplog, """\
tests/test_type/test_array2.py:243: Wiring multiple outputs to same wire, using last connection. Input: Foo.O[2], Old Output: Foo.I[1], New Output: Foo.I[3]
>>         io.O[0:3] @= io.I[1:]\
""")


@pytest.mark.parametrize('nested', [False, True])
def test_array2_overlapping_slice_slice3(nested, caplog):
    class Foo(m.Circuit):
        T = m.Array[4, m.Bit]
        if nested:
            T = m.Array[4, T]
        io = m.IO(I=m.In(T), O=m.Out(T))
        # Using overlapping slice with same start index should not infinitely
        # recurse (covers old bug in remove slice logic)
        io.O[0:3] @= io.I[1:]
        io.O[1:3] @= io.I[1:3]
        io.O[3] @= io.I[0]


@pytest.mark.parametrize('nested', [False, True])
def test_array2_overlapping_delayed_slice_index(nested, caplog):
    class Foo(m.Circuit):
        T = m.Array[4, m.Bit]
        if nested:
            T = m.Array[4, T]
        io = m.IO(I=m.In(T), O=m.Out(T))
        x = io.O[1:4]
        io.O[0] @= io.I[1]
        io.O[1] @= io.I[2]
        x @= io.I[:3]

    _check_compile("test_array2_overlapping_delayed_slice_index", Foo, nested)
    assert has_warning(caplog, """\
tests/test_type/test_array2.py:280: Wiring multiple outputs to same wire, using last connection. Input: Foo.O[1], Old Output: Foo.I[2], New Output: Foo.I[0]
>>         x @= io.I[:3]\
""")


@pytest.mark.parametrize('nested', [False, True])
def test_array2_overlapping_delayed_slice_slice(nested, caplog):
    class Foo(m.Circuit):
        T = m.Array[4, m.Bit]
        if nested:
            T = m.Array[4, T]
        io = m.IO(I=m.In(T), O=m.Out(T))
        x = io.O[1:4]
        io.O[0:2] @= io.I[0:2]
        x @= io.I[:3]

    _check_compile("test_array2_overlapping_delayed_slice_slice", Foo, nested)
    assert has_warning(caplog, """\
tests/test_type/test_array2.py:298: Wiring multiple outputs to same wire, using last connection. Input: Foo.O[1], Old Output: Foo.I[1], New Output: Foo.I[0]
>>         x @= io.I[:3]\
""")


@pytest.mark.parametrize('nested', [False, True])
def test_array2_overlapping_override_bulk_wire(nested, caplog):
    class Foo(m.Circuit):
        T = m.Array[4, m.Bit]
        if nested:
            T = m.Array[4, T]
        io = m.IO(I=m.In(T), O=m.Out(T))
        io.O @= io.I
        io.O[0] @= io.I[2]

    _check_compile("test_array2_overlapping_override_bulk_wire", Foo, nested)
    assert has_warning(caplog, """\
tests/test_type/test_array2.py:315: Wiring multiple outputs to same wire, using last connection. Input: Foo.O[0], Old Output: Foo.I[0], New Output: Foo.I[2]
>>         io.O[0] @= io.I[2]\
""")


@pytest.mark.parametrize('nested', [False, True])
def test_array2_overlapping_override_bulk_wire_slice(nested, caplog):
    class Foo(m.Circuit):
        T = m.Array[4, m.Bit]
        if nested:
            T = m.Array[4, T]
        io = m.IO(I=m.In(T), O=m.Out(T))
        io.O @= io.I
        io.O[0:2] @= io.I[2:4]

    _check_compile("test_array2_overlapping_override_bulk_wire_slice", Foo,
                   nested)
<<<<<<< HEAD
    error_msg = "Wiring multiple outputs to same wire, using last connection. Input: Foo.O[slice(0, 2, None)], Old Output: Foo.I[slice(0, 2, None)], New Output: Foo.I[slice(2, 4, None)]"  # noqa
    assert str(caplog.records[0].msg) == error_msg
=======
    assert has_warning(caplog, """\
tests/test_type/test_array2.py:332: Wiring multiple outputs to same wire, using last connection. Input: Foo.O[1], Old Output: Foo.I[1], New Output: Foo.I[3]
>>         io.O[0:2] @= io.I[2:4]\
""")
>>>>>>> 12c83ce8


@pytest.mark.parametrize('nested', [False, True])
def test_array2_overlapping_override_bulk_wire2(nested, caplog):
    class Foo(m.Circuit):
        T = m.Array[4, m.Bit]
        if nested:
            T = m.Array[4, T]
        io = m.IO(I=m.In(T), O=m.Out(T))
        io.O @= io.I
        io.O[0] @= io.I[2]
        io.O @= io.I

    _check_compile("test_array2_overlapping_override_bulk_wire2", Foo, nested)


def test_array2_reversed():
    T = m.Array[4, m.Bit]

    class Foo(m.Circuit):
        io = m.IO(I=m.In(T), O=m.Out(T))
        io.O @= io.I[::-1]

    _check_compile("test_array2_reversed", Foo, False)


def test_array2_variable_step_slice():
    class Foo(m.Circuit):
        io = m.IO(I=m.In(m.Array[4, m.Bit]), O=m.Out(m.Array[2, m.Bit]))
        io.O @= io.I[1:4:2]

    _check_compile("test_array2_variable_step_slice", Foo, False)


def test_array2_nested_bits_temporary():
    class Foo(m.Circuit):
        io = m.IO(write_pointer=m.In(m.Bits[8]), O=m.Out(m.Array[4, m.Bits[8]]))
        reg = m.Register(m.Bits[8])()
        reg.I @= io.write_pointer
        pointer = m.Array[4, m.Bits[8]](name="pointer")
        x = []
        for i in range(4):
            x.append(m.uint(reg.O) + i)
        pointer @= m.array(x)
        io.O @= pointer
        for i in range(4):
            x = pointer[i][-1] & m.bit(1)

    _check_compile("test_array2_nested_bits_temporary", Foo, False, True)


def test_array2_wire_to_anon():
    class Foo(m.Circuit):
        io = m.IO(I=m.In(m.Bits[8]), O=m.Out(m.Bits[10]))
        x = m.concat(io.I, m.bits([0, 0]))
        io.O @= x
        for i, driving in enumerate(io.I.driving()):
            assert len(driving) == 1
            assert driving[0] is io.O[i]


def test_array2_unwire():
    S = m.Bits[32]
    T = m.Array[1, S]
    s = S(name="s")
    t = T(name="t")
    s[:] @= t[0]
    assert s.value() is t[0]
    s.unwire(s.value())


def test_array2_unwire2():
    S = m.Bits[32]
    T = m.Array[2, m.Bits[16]]
    s = S(name="s")
    t = T(name="t")
    s[:16] @= t[0]
    s[16:] @= t[1]
    assert all(map(lambda x: x[0] is x[1], zip(s.value(),
                                               t.flatten())))
    s.unwire(s.value())


def test_array2_unwire3():
    S = m.Bits[4]
    T = m.Array[2, m.Bits[2]]
    s = S(name="s")
    t = T(name="t")
    s[0] @= t[0][1]
    s[1] @= t[1][1]
    s[2] @= t[0][0]
    s[3] @= t[1][0]
    expected = [t[0][1], t[1][1], t[0][0], t[1][0]]
    assert all(map(lambda x: x[0] is x[1], zip(s.value(), expected)))
    s.unwire(s.value())


def test_mixed_direction_slice(caplog):
    class T(m.Product):
        x = m.In(m.Bit)
        y = m.Out(m.Bit)

    class Foo(m.Circuit):
        io = m.IO(I=m.Array[4, T], O=m.Array[4, m.Flip(T)])
        io.O[:2] @= io.I[2:]
        io.O[2:] @= io.I[:2]

    assert not caplog.records, "Should not report an error"
    _check_compile("test_array2_mixed_direction_slice", Foo, False,
                   True)


def test_slice_instref(caplog):
    class Bar(m.Circuit):
        io = m.IO(I=m.In(m.Array[2, m.Bit]), O=m.Out(m.Array[2, m.Bit]))

    class Foo(m.Circuit):
        T = m.Array[4, m.Bit]
        io = m.IO(I=m.In(T), O=m.Out(T))
        bar = Bar()
        bar.I @= io.I[2:]
        io.O[2:] @= bar.O
        io.O[:2] @= bar.O
        assert io.O.value().driven() is False
        for i, elem in enumerate(io.O.value()):
            assert isinstance(elem.name, m.ref.ArrayRef)
            assert elem.name.index == i % 2
            assert isinstance(elem.name.array.name, m.ref.InstRef)
            assert elem.name.array.name.inst is bar


def test_array2_2d_tuple():
    class X(m.Product):
        a = m.Array[4, m.Bits[4]]

    class Y(m.Product):
        c = m.Array[2, X]

    class Foo(m.Circuit):
        io = m.IO(I=m.In(Y), O=m.Out(Y))
        io.O @= io.I

        temp = Y()

        for i in range(4):
            temp.c[0].a[3 - i] @= io.I.c[1].a[i]
            temp.c[1].a[i] @= io.I.c[0].a[3 - i]
        io.O @= temp

    expected = """\
Foo = DefineCircuit("Foo", "I", Tuple(c=Array[(2, X)]), "O", Tuple(c=Array[(2, X)]))
wire(Foo.I.c[1].a[3], Foo.O.c[0].a[0])
wire(Foo.I.c[1].a[2], Foo.O.c[0].a[1])
wire(Foo.I.c[1].a[1], Foo.O.c[0].a[2])
wire(Foo.I.c[1].a[0], Foo.O.c[0].a[3])
wire(Foo.I.c[0].a[3], Foo.O.c[1].a[0])
wire(Foo.I.c[0].a[2], Foo.O.c[1].a[1])
wire(Foo.I.c[0].a[1], Foo.O.c[1].a[2])
wire(Foo.I.c[0].a[0], Foo.O.c[1].a[3])
EndCircuit()\
"""
    assert repr(Foo) == expected, repr(Foo)

    _check_compile("test_array2_2d_tuple", Foo, False)


def test_array2_wire_bits_temp():
    class Foo(m.Circuit):
        io = m.IO(I=m.In(m.Bits[4]), O=m.Out(m.Bits[4]))

        tmp = m.Bits[4]()
        for i in range(4):
            io.O[i] @= tmp[i] ^ io.I[i]

        tmp @= io.I


def test_array2_driving():
    class Foo(m.Circuit):
        T = m.Bits[8]
        io = m.IO(I=m.In(T), O=m.Out(T))
        io.O @= io.I

    class Top(m.Circuit):
        T = Foo.T
        io = m.IO(I=m.In(T), O=m.Out(T))
        out = Foo(name="foo")(io.I)

        x = out[:4] & io.I[4:]
        and_inst = x.name.inst

        y = ~out
        not_inst = y.name.inst

        io.O @= y | m.zext_to(x, 8)

        for i, driving in enumerate(out.driving()):
            assert len(driving) >= 1
            assert driving[-1] is not_inst.I[i]
            if i < 4:
                assert len(driving) == 2
                assert driving[0] is and_inst.I0[i]
            else:
                assert len(driving) == 1<|MERGE_RESOLUTION|>--- conflicted
+++ resolved
@@ -333,15 +333,10 @@
 
     _check_compile("test_array2_overlapping_override_bulk_wire_slice", Foo,
                    nested)
-<<<<<<< HEAD
-    error_msg = "Wiring multiple outputs to same wire, using last connection. Input: Foo.O[slice(0, 2, None)], Old Output: Foo.I[slice(0, 2, None)], New Output: Foo.I[slice(2, 4, None)]"  # noqa
-    assert str(caplog.records[0].msg) == error_msg
-=======
-    assert has_warning(caplog, """\
-tests/test_type/test_array2.py:332: Wiring multiple outputs to same wire, using last connection. Input: Foo.O[1], Old Output: Foo.I[1], New Output: Foo.I[3]
+    assert has_warning(caplog, """\
+tests/test_type/test_array2.py:332: Wiring multiple outputs to same wire, using last connection. Input: Foo.O[slice(0, 2, None)], Old Output: Foo.I[slice(0, 2, None)], New Output: Foo.I[slice(2, 4, None)]
 >>         io.O[0:2] @= io.I[2:4]\
 """)
->>>>>>> 12c83ce8
 
 
 @pytest.mark.parametrize('nested', [False, True])
