--- conflicted
+++ resolved
@@ -260,7 +260,6 @@
                              f"gold/TestSequential2CounterIf.v")
 
 
-<<<<<<< HEAD
 def test_sequential2_product():
     @m.sequential2()
     class Test:
@@ -273,7 +272,8 @@
     m.compile("build/TestSequential2Product", Test, inline=True)
     assert check_files_equal(__file__, f"build/TestSequential2Product.v",
                              f"gold/TestSequential2Product.v")
-=======
+
+
 def test_sequential2_arr_of_bits():
     T = m.Array[15, m.Bits[7]]
     @m.sequential2()
@@ -288,5 +288,4 @@
 
     m.compile("build/TestSequential2ArrOfBits", Test2, inline=True)
     assert check_files_equal(__file__, f"build/TestSequential2ArrOfBits.v",
-                             f"gold/TestSequential2ArrOfBits.v")
->>>>>>> 2539d72f
+                             f"gold/TestSequential2ArrOfBits.v")