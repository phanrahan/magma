import tempfile

import fault
import magma as m
# m.config.set_debug_mode(True)
<<<<<<< HEAD
from mantle2.counter import Counter
=======
from magma.mantle import Counter
>>>>>>> bf96edab
from riscv_mini.csr import CSR
from riscv_mini.csr_gen import CSRGen, make_Cause
import riscv_mini.control as Control
from riscv_mini.data_path import Const
import riscv_mini.instructions as Instructions

from hwtypes import BitVector as BV

from .utils import (I, rand_fn3, rand_rs1, rand_rs2, SYS, J, L, rand_rd, JR,
                    rand_inst, csr as csr_util, rs1, nop, ResetTester)
from .opcode import Funct3


def update_when(reg, value, cond):
    if reg.I.driven():
        default = reg.I.value()
        reg.I.unwire(default)
    else:
        default = reg.O
    # Temp hack for verilator width inference issue
    _cond = m.Bit(name=f"cond_{id(cond)}")
    _cond @= cond
    reg.I @= m.mux([default, value], _cond)


def incr_when(reg, cond):
    update_when(reg, reg.O + 1, cond)


def test_csr():
    x_len = 32

    insts = (
        [I(rand_fn3, 0, rand_rs1, reg) for reg in CSR.regs] +
        [SYS(Funct3.CSRRW, 0, reg, rand_rs1) for reg in CSR.regs] +
        [SYS(Funct3.CSRRS, 0, reg, rand_rs1) for reg in CSR.regs] +
        [SYS(Funct3.CSRRC, 0, reg, rand_rs1) for reg in CSR.regs] +
        [SYS(Funct3.CSRRWI, 0, reg, rand_rs1) for reg in CSR.regs] +
        [SYS(Funct3.CSRRSI, 0, reg, rand_rs1) for reg in CSR.regs] +
        [SYS(Funct3.CSRRCI, 0, reg, rand_rs1) for reg in CSR.regs] +
        [I(rand_fn3, 0, rand_rs1, reg) for reg in CSR.regs] + [
            # system insts
            # TODO: Can't mux Instructions (BitPattern)
            Instructions.ECALL.as_bv(), SYS(Funct3.CSRRC, 0, CSR.mcause, 0),
            Instructions.EBREAK.as_bv(), SYS(Funct3.CSRRC, 0, CSR.mcause, 0),
            Instructions.ERET.as_bv(), SYS(Funct3.CSRRC, 0, CSR.mcause, 0),
            # illegal addr
            J(rand_rd, BV.random(x_len)), SYS(Funct3.CSRRC, 0, CSR.mcause, 0),
            JR(rand_rd, rand_rs1, BV.random(x_len)),
            L(Funct3.LW, rand_rd, rand_rs1, rand_rs2),
            SYS(Funct3.CSRRC, 0, CSR.mcause, 0),
            L(Funct3.LH, rand_rd, rand_rs1, rand_rs2),
            SYS(Funct3.CSRRC, 0, CSR.mcause, 0),
            L(Funct3.LHU, rand_rd, rand_rs1, rand_rs2),
            SYS(Funct3.CSRRC, 0, CSR.mcause, 0),
            L(Funct3.SW, rand_rd, rand_rs1, rand_rs2),
            SYS(Funct3.CSRRC, 0, CSR.mcause, 0),
            L(Funct3.SH, rand_rd, rand_rs1, rand_rs2),
            SYS(Funct3.CSRRC, 0, CSR.mcause, 0),
            # illegal inst
            rand_inst, SYS(Funct3.CSRRC, 0, CSR.mcause, 0),
            # check counters
            SYS(Funct3.CSRRC, 0, CSR.time, 0),
            SYS(Funct3.CSRRC, 0, CSR.cycle, 0),
            SYS(Funct3.CSRRC, 0, CSR.instret, 0),
            SYS(Funct3.CSRRC, 0, CSR.mfromhost, 0)
        ]
    )
    print(insts)
    # print(hex(int(rand_inst)))
    # exit()

    n = len(insts)
    pc = [BV.random(x_len) for _ in range(n)]
    addr = [BV.random(x_len) for _ in range(n)]
    data = [BV.random(x_len) for _ in range(n)]

    class CSR_DUT(m.Circuit):
        io = m.IO(done=m.Out(m.Bit),
                  check=m.Out(m.Bit),
                  rdata=m.Out(m.UInt[x_len]),
                  expected_rdata=m.Out(m.UInt[x_len]),
                  epc=m.Out(m.UInt[x_len]),
                  expected_epc=m.Out(m.UInt[x_len]),
                  evec=m.Out(m.UInt[x_len]),
                  expected_evec=m.Out(m.UInt[x_len]),
                  expt=m.Out(m.Bit),
                  expected_expt=m.Out(m.Bit))
        io += m.ClockIO(has_reset=True)

        regs = {}
        for reg in CSR.regs:
            if reg == CSR.mcpuid:
                init = (1 << (ord('I') - ord('A')) |
                        1 << (ord('U') - ord('A')))
            elif reg == CSR.mstatus:
                init = (CSR.PRV_M.ext(30) << 4) | (CSR.PRV_M.ext(30) << 1)
            elif reg == CSR.mtvec:
                init = Const.PC_EVEC
            else:
                init = 0
            regs[reg] = m.Register(init=BV[32](init), reset_type=m.Reset)()

        csr = CSRGen(x_len)()
        ctrl = Control.Control(x_len)()

<<<<<<< HEAD
        counter = Counter(n, has_cout=True, reset_type=m.Reset)()
=======
        counter = Counter(n, has_cout=True)()
>>>>>>> bf96edab
        inst = m.mux(insts, counter.O)
        ctrl.inst @= inst
        csr.inst @= inst
        csr_cmd = ctrl.csr_cmd
        csr.cmd @= csr_cmd
        csr.illegal @= ctrl.illegal
        csr.st_type @= ctrl.st_type
        csr.ld_type @= ctrl.ld_type
        csr.pc_check @= ctrl.pc_sel == Control.PC_ALU
        csr.pc @= m.mux(pc, counter.O)
        csr.addr @= m.mux(addr, counter.O)
        csr.I @= m.mux(data, counter.O)
        csr.stall @= False
        csr.host.fromhost.valid @= False
        csr.host.fromhost.data @= 0

        # values known statically
        _csr_addr = [csr_util(inst) for inst in insts]
        _rs1_addr = [rs1(inst) for inst in insts]
        _csr_ro = [((((x >> 11) & 0x1) > 0x0) & (((x >> 10) & 0x1) > 0x0)) |
                   (x == CSR.mtvec) | (x == CSR.mtdeleg) for x in _csr_addr]
        _csr_valid = [x in CSR.regs for x in _csr_addr]
        # should be <= prv in runtime
        _prv_level = [(x >> 8) & 0x3 for x in _csr_addr]
        # should consider prv in runtime
        _is_ecall = [((x & 0x1) == 0x0) & (((x >> 8) & 0x1) == 0x0)
                     for x in _csr_addr]
        _is_ebreak = [((x & 0x1) > 0x0) & (((x >> 8) & 0x1) == 0x0)
                      for x in _csr_addr]
        _is_eret = [((x & 0x1) == 0x0) & (((x >> 8) & 0x1) > 0x0)
                    for x in _csr_addr]
        # should consider pc_check in runtime
        _iaddr_invalid = [((x >> 1) & 0x1) > 0 for x in addr]
        # should consider ld_type & sd_type
        _waddr_invalid = [(((x >> 1) & 0x1) > 0) | ((x & 0x1) > 0)
                          for x in addr]
        _haddr_invalid = [(x & 0x1) > 0 for x in addr]

        # values known at runtime
        csr_addr = m.mux(_csr_addr, counter.O)
        rs1_addr = m.mux(_rs1_addr, counter.O)
        csr_ro = m.mux(_csr_ro, counter.O)
        csr_valid = m.mux(_csr_valid, counter.O)

        wen = (csr_cmd == CSR.W) | (csr_cmd[1] & (rs1_addr != 0))
        prv1 = (regs[CSR.mstatus].O >> 4) & 0x3
        ie1 = (regs[CSR.mstatus].O >> 3) & 0x1
        prv = (regs[CSR.mstatus].O >> 1) & 0x3
        ie = regs[CSR.mstatus].O & 0x1
        prv_inst = csr_cmd == CSR.P
        prv_valid = (m.uint(m.zext_to(m.mux(_prv_level, counter.O), 32)) <=
                     m.uint(prv))
        iaddr_invalid = m.mux(_iaddr_invalid, counter.O) & csr.pc_check.value()
        laddr_invalid = (
            m.mux(_haddr_invalid, counter.O) &
            ((ctrl.ld_type == Control.LD_LH) |
             (ctrl.ld_type == Control.LD_LHU)) |
            m.mux(_waddr_invalid, counter.O) &
            (ctrl.ld_type == Control.LD_LW)
        )
        saddr_invalid = (
            m.mux(_haddr_invalid, counter.O) &
            (ctrl.st_type == Control.ST_SH) |
            m.mux(_waddr_invalid, counter.O) &
            (ctrl.st_type == Control.ST_SW)
        )
        is_ecall = prv_inst & m.mux(_is_ecall, counter.O)
        is_ebreak = prv_inst & m.mux(_is_ebreak, counter.O)
        is_eret = prv_inst & m.mux(_is_eret, counter.O)
        exception = (ctrl.illegal | iaddr_invalid | laddr_invalid |
                     saddr_invalid |
                     (((csr_cmd & 0x3) > 0) & (~csr_valid | ~prv_valid)) |
                     (csr_ro & wen) | (prv_inst & ~prv_valid) | is_ecall |
                     is_ebreak)
        instret = (inst != nop) & (~exception | is_ecall | is_ebreak)

        rdata = m.dict_lookup({
            key: value.O for key, value in regs.items()
        }, csr_addr)
        wdata = m.dict_lookup({
            CSR.W: csr.I.value(),
            CSR.S: (csr.I.value() | rdata),
            CSR.C: (~csr.I.value() & rdata)
        }, csr_cmd)

        # compute state
        regs[CSR.time].I @= regs[CSR.time].O + 1
        regs[CSR.timew].I @= regs[CSR.timew].O + 1
        regs[CSR.mtime].I @= regs[CSR.mtime].O + 1
        regs[CSR.cycle].I @= regs[CSR.cycle].O + 1
        regs[CSR.cyclew].I @= regs[CSR.cyclew].O + 1

        time_max = regs[CSR.time].O.reduce_and()
        # TODO: mtime has same default value as this case (from chisel code)
        # https://github.com/ucb-bar/riscv-mini/blob/release/src/test/scala/CSRTests.scala#L140
        # mtime_reg = regs[CSR.mtime]
        # mtime_reg.I @= m.mux([mtime_reg.O, mtime_reg.O + 1], time_max)

        incr_when(regs[CSR.timeh], time_max)
        incr_when(regs[CSR.timehw], time_max)

        cycle_max = regs[CSR.cycle].O.reduce_and()

        incr_when(regs[CSR.cycleh], cycle_max)
        incr_when(regs[CSR.cyclehw], cycle_max)

        incr_when(regs[CSR.instret], instret)
        incr_when(regs[CSR.instretw], instret)

        instret_max = regs[CSR.instret].O.reduce_and()
        incr_when(regs[CSR.instreth], instret & instret_max)
        incr_when(regs[CSR.instrethw], instret & instret_max)

        cond = ~exception & ~is_eret & wen
        # Assuming these are mutually exclusive, so we don't need chained
        # elsewhen
        update_when(regs[CSR.mstatus], m.zext_to(wdata[0:6], 32),
                    cond & (csr_addr == CSR.mstatus))
        update_when(regs[CSR.mip],
                    (m.bits(wdata[7], 32) << 7) | (m.bits(wdata[3], 32) << 3),
                    cond & (csr_addr == CSR.mip))
        update_when(regs[CSR.mie],
                    (m.bits(wdata[7], 32) << 7) | (m.bits(wdata[3], 32) << 3),
                    cond & (csr_addr == CSR.mie))
        update_when(regs[CSR.mepc], (wdata >> 2) << 2,
                    cond & (csr_addr == CSR.mepc))
        update_when(regs[CSR.mcause], wdata & (1 << 31 | 0xf),
                    cond & (csr_addr == CSR.mcause))
        update_when(regs[CSR.time], wdata,
                    cond & ((csr_addr == CSR.timew) | (csr_addr == CSR.mtime)))
        update_when(regs[CSR.timew], wdata,
                    cond & ((csr_addr == CSR.timew) | (csr_addr == CSR.mtime)))
        update_when(regs[CSR.mtime], wdata,
                    cond & ((csr_addr == CSR.timew) | (csr_addr == CSR.mtime)))
        update_when(regs[CSR.timeh], wdata,
                    cond & ((csr_addr == CSR.timehw) |
                            (csr_addr == CSR.mtimeh)))
        update_when(regs[CSR.timehw], wdata,
                    cond & ((csr_addr == CSR.timehw) |
                            (csr_addr == CSR.mtimeh)))
        update_when(regs[CSR.mtimeh], wdata,
                    cond & ((csr_addr == CSR.timehw) |
                            (csr_addr == CSR.mtimeh)))
        update_when(regs[CSR.cycle], wdata,
                    cond & (csr_addr == CSR.cyclew))
        update_when(regs[CSR.cyclew], wdata,
                    cond & (csr_addr == CSR.cyclew))
        update_when(regs[CSR.cycleh], wdata,
                    cond & (csr_addr == CSR.cyclehw))
        update_when(regs[CSR.cyclehw], wdata,
                    cond & (csr_addr == CSR.cyclehw))
        update_when(regs[CSR.instret], wdata,
                    cond & (csr_addr == CSR.instretw))
        update_when(regs[CSR.instretw], wdata,
                    cond & (csr_addr == CSR.instretw))
        update_when(regs[CSR.instreth], wdata,
                    cond & (csr_addr == CSR.instrethw))
        update_when(regs[CSR.instrethw], wdata,
                    cond & (csr_addr == CSR.instrethw))
        update_when(regs[CSR.mtimecmp], wdata,
                    cond & (csr_addr == CSR.mtimecmp))
        update_when(regs[CSR.mscratch], wdata,
                    cond & (csr_addr == CSR.mscratch))
        update_when(regs[CSR.mbadaddr], wdata,
                    cond & (csr_addr == CSR.mbadaddr))
        update_when(regs[CSR.mtohost], wdata,
                    cond & (csr_addr == CSR.mtohost))
        update_when(regs[CSR.mfromhost], wdata,
                    cond & (csr_addr == CSR.mfromhost))

        # eret
        update_when(regs[CSR.mstatus],
                    (CSR.PRV_U.zext(30) << 4) | (1 << 3) | (prv1 << 1) |
                    ie1,
                    ~exception & is_eret)

        # TODO: exception logic comes after since it has priority
        Cause = make_Cause(x_len)
        mcause = m.mux([
            m.mux([
                m.mux([
                    m.mux([
                        m.mux([
                            Cause.IllegalInst,
                            Cause.Breakpoint
                        ], is_ebreak),
                        Cause.Ecall + prv,
                    ], is_ecall),
                    Cause.StoreAddrMisaligned,
                ], saddr_invalid),
                Cause.LoadAddrMisaligned,
            ], laddr_invalid),
            Cause.InstAddrMisaligned,
        ], iaddr_invalid)
        update_when(regs[CSR.mcause], mcause, exception)

        update_when(regs[CSR.mepc], (csr.pc.value() >> 2) << 2, exception)
        update_when(regs[CSR.mstatus],
                    (prv << 4) | (ie << 3) | (CSR.PRV_M.zext(30) << 1),
                    exception)
        update_when(regs[CSR.mbadaddr], csr.addr.value(), exception &
                    (iaddr_invalid | laddr_invalid | saddr_invalid))

        epc = regs[CSR.mepc].O
        evec = regs[CSR.mtvec].O + (prv << 6)

        m.display("*** Counter: %d ***", counter.O)
        m.display("[in] inst: 0x%x, pc: 0x%x, addr: 0x%x, in: 0x%x",
                  csr.inst, csr.pc, csr.addr, csr.I)

        m.display("     cmd: 0x%x, st_type: 0x%x, ld_type: 0x%x, illegal: %d, "
                  "pc_check: %d", csr.cmd, csr.st_type, csr.ld_type,
                  csr.illegal, csr.pc_check)

        m.display("[state] csr addr: %x", csr_addr)

        for reg_addr, reg in regs.items():
            m.display(f" {hex(int(reg_addr))} -> 0x%x", reg.O)

        m.display("[out] read: 0x%x =? 0x%x, epc: 0x%x =? 0x%x, evec: 0x%x ?= "
                  "0x%x, expt: %d ?= %d", csr.O, rdata, csr.epc, epc,
                  csr.evec, evec, csr.expt, exception)
        io.check @= counter.O.reduce_or()

        io.rdata @= csr.O
        io.expected_rdata @= rdata

        io.epc @= csr.epc
        io.expected_epc @= epc

        io.evec @= csr.evec
        io.expected_evec @= evec

        io.expt @= csr.expt
        io.expected_expt @= exception

        # io.failed @= counter.O.reduce_or() & (
        #     (csr.O != rdata) |
        #     (csr.epc != epc) |
        #     (csr.evec != evec) |
        #     (csr.expt != exception)
        # )
        io.done @= counter.COUT
        for key, reg in regs.items():
            if not reg.I.driven():
                reg.I @= reg.O

    tester = ResetTester(CSR_DUT, CSR_DUT.CLK)
    tester.reset()
    loop = tester._while(tester.circuit.done == 0)
    # loop.circuit.failed.expect(0)
    if_ = loop._if(tester.circuit.check)
    if_.circuit.rdata.expect(tester.peek(CSR_DUT.expected_rdata))
    if_.circuit.epc.expect(tester.peek(CSR_DUT.expected_epc))
    if_.circuit.evec.expect(tester.peek(CSR_DUT.expected_evec))
    if_.circuit.expt.expect(tester.peek(CSR_DUT.expected_expt))
    loop.step(2)
    # tester.circuit.failed.expect(0)
    if_ = tester._if(tester.circuit.check)
    if_.circuit.rdata.expect(tester.peek(CSR_DUT.expected_rdata))
    if_.circuit.epc.expect(tester.peek(CSR_DUT.expected_epc))
    if_.circuit.evec.expect(tester.peek(CSR_DUT.expected_evec))
    if_.circuit.expt.expect(tester.peek(CSR_DUT.expected_expt))
    with tempfile.TemporaryDirectory() as tempdir:
        tester.compile_and_run("verilator",
                               magma_opts={"disallow_local_variables": True,
                                           "flatten_all_tuples": True,
                                           "terminate_unused": True,
                                           "check_circt_opt_version": False},
                               magma_output="mlir-verilog",
                               flags=['-Wno-unused', '-Wno-PINCONNECTEMPTY'],
                               directory=tempdir
                               )<|MERGE_RESOLUTION|>--- conflicted
+++ resolved
@@ -3,11 +3,7 @@
 import fault
 import magma as m
 # m.config.set_debug_mode(True)
-<<<<<<< HEAD
-from mantle2.counter import Counter
-=======
 from magma.mantle import Counter
->>>>>>> bf96edab
 from riscv_mini.csr import CSR
 from riscv_mini.csr_gen import CSRGen, make_Cause
 import riscv_mini.control as Control
@@ -114,11 +110,7 @@
         csr = CSRGen(x_len)()
         ctrl = Control.Control(x_len)()
 
-<<<<<<< HEAD
         counter = Counter(n, has_cout=True, reset_type=m.Reset)()
-=======
-        counter = Counter(n, has_cout=True)()
->>>>>>> bf96edab
         inst = m.mux(insts, counter.O)
         ctrl.inst @= inst
         csr.inst @= inst
