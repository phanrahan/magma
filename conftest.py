import pytest
<<<<<<< HEAD
=======
import magma.config
>>>>>>> 12c83ce8
from magma.config import config as magma_config
from magma.util import reset_global_context


def pytest_configure(config):
    magma_config.compile_dir = 'callee_file_dir'
<<<<<<< HEAD
    # TODO: Enable this globally for testing
    # revert a3a2452168f2251277a14548d053a9ca7a45bff7 for golds
    # magma_config.use_namer_dict = True
=======
    magma_config.use_uinspect = True
>>>>>>> 12c83ce8


@pytest.fixture(autouse=True)
def magma_test():
    reset_global_context()<|MERGE_RESOLUTION|>--- conflicted
+++ resolved
@@ -1,21 +1,14 @@
 import pytest
-<<<<<<< HEAD
-=======
-import magma.config
->>>>>>> 12c83ce8
 from magma.config import config as magma_config
 from magma.util import reset_global_context
 
 
 def pytest_configure(config):
     magma_config.compile_dir = 'callee_file_dir'
-<<<<<<< HEAD
     # TODO: Enable this globally for testing
     # revert a3a2452168f2251277a14548d053a9ca7a45bff7 for golds
     # magma_config.use_namer_dict = True
-=======
     magma_config.use_uinspect = True
->>>>>>> 12c83ce8
 
 
 @pytest.fixture(autouse=True)
