--- conflicted
+++ resolved
@@ -6,14 +6,9 @@
 def pytest_configure(config):
     magma_config.compile_dir = 'callee_file_dir'
     magma_config.use_namer_dict = True
+    config.use_generator_debug_rewriter = True
 
 
 @pytest.fixture(autouse=True)
 def magma_test():
-<<<<<<< HEAD
-    config.use_namer_dict = True
-    config.use_generator_debug_rewriter = True
-    magma.config.set_compile_dir('callee_file_dir')
-=======
->>>>>>> 60a43827
     reset_global_context()