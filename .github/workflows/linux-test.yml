# This workflow will install Python dependencies, run tests and lint with a single version of Python
# For more information see: https://help.github.com/actions/language-and-framework-guides/using-python-with-github-actions

name: Linux Test

on:
  push:
  pull_request:

jobs:
  test:

    runs-on: ubuntu-latest
    strategy:
      matrix:
        python-version: ['3.8', '3.10']

    steps:
    - uses: actions/checkout@v2

    - name: Set up Python ${{ matrix.python-version }}
      uses: actions/setup-python@v2
      with:
        python-version: ${{ matrix.python-version }}

    - name: Install dependencies
      run: |
        sudo apt-get update
        sudo apt install -y verilator libgmp-dev libmpfr-dev libmpc-dev
        python -m pip install --upgrade pip
        # BEGIN: Temp fix, see
        # https://github.com/henry0312/pytest-pycodestyle/issues/97
        pip install py
        # END: Temp fix
        pip install flake8 pytest pytest-cov pytest-pycodestyle fault>=3.1.1
        pip install kratos  # test optional dependency
        python setup.py install

    - name: Test with pytest
      run: |
        py.test --cov magma -v --cov-report term-missing tests
        pycodestyle magma/

    - name: Smoke test package
      run: |
        pushd /tmp
        python -c "import magma"
        popd

    - name: Test riscv_mini
      run: |
        cd examples/riscv_mini
<<<<<<< HEAD
        export PATH=$HOME/circt/build/bin:$PATH
=======
        pip install -e git+https://github.com/phanrahan/mantle.git#egg=mantle
        pip install -e git+https://github.com/leonardt/mantle2.git#egg=mantle2
        pip install pytest pytest-pycodestyle
        pip install -e .
        (cd ../../ && python -m pip uninstall -y magma-lang && python -m pip install -e .)
>>>>>>> df4a8af1
        # TODO(leonardt): Merge with top-level coverage
        pytest --pycodestyle tests/ riscv_mini/
        cd -

    - name: Upload coverage
      run: |
        bash <(curl -s https://codecov.io/bash)<|MERGE_RESOLUTION|>--- conflicted
+++ resolved
@@ -50,15 +50,7 @@
     - name: Test riscv_mini
       run: |
         cd examples/riscv_mini
-<<<<<<< HEAD
         export PATH=$HOME/circt/build/bin:$PATH
-=======
-        pip install -e git+https://github.com/phanrahan/mantle.git#egg=mantle
-        pip install -e git+https://github.com/leonardt/mantle2.git#egg=mantle2
-        pip install pytest pytest-pycodestyle
-        pip install -e .
-        (cd ../../ && python -m pip uninstall -y magma-lang && python -m pip install -e .)
->>>>>>> df4a8af1
         # TODO(leonardt): Merge with top-level coverage
         pytest --pycodestyle tests/ riscv_mini/
         cd -
