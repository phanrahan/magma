# This workflow will install Python dependencies, run tests and lint with a single version of Python
# For more information see: https://help.github.com/actions/language-and-framework-guides/using-python-with-github-actions

name: Linux Test

on:
  push:
  pull_request:

jobs:
  test:

    runs-on: ubuntu-latest
    strategy:
      matrix:
        python-version: ['3.8', '3.10']

    steps:
    - uses: actions/checkout@v2

    - name: Set up Python ${{ matrix.python-version }}
      uses: actions/setup-python@v2
      with:
        python-version: ${{ matrix.python-version }}

    - name: Check CIRCT cache
      id: cache-circt
      uses: actions/cache@v3
      with:
        key: ${{ runner.os }}-build-cache-circt-${{ hashFiles('circt-hash.txt') }}
        path: ~/circt/build
    - if: ${{ steps.cache-circt.outputs.cache-hit != 'true' }}
      name: Build CIRCT
      run: |
        export CIRCT_HASH=$(<circt-hash.txt)
        pushd ~
        sudo apt-get update -y
        sudo apt-get install -y cmake zlib1g-dev ninja-build
        git clone https://github.com/llvm/circt
        cd circt
        git submodule init
        git checkout $CIRCT_HASH
        git submodule update
        cd llvm
        git fetch --unshallow
        mkdir build
        cd build
        cmake -G Ninja ../llvm \
          -DLLVM_ENABLE_PROJECTS="mlir" \
          -DLLVM_TARGETS_TO_BUILD="host" \
          -DLLVM_ENABLE_ASSERTIONS=ON \
          -DCMAKE_BUILD_TYPE=RELEASE
        ninja
        cd ../..
        mkdir build
        cd build
        cmake -G Ninja .. \
          -DMLIR_DIR=$PWD/../llvm/build/lib/cmake/mlir \
          -DLLVM_DIR=$PWD/../llvm/build/lib/cmake/llvm \
          -DLLVM_ENABLE_ASSERTIONS=ON \
          -DCMAKE_BUILD_TYPE=RELEASE \
          -DCIRCT_RELEASE_TAG_ENABLED=ON
        ninja
        popd

    - name: Install dependencies
      run: |
        sudo apt-get update
        sudo apt install -y verilator libgmp-dev libmpfr-dev libmpc-dev
        python -m pip install --upgrade pip
        # BEGIN: Temp fix, see
        # https://github.com/henry0312/pytest-pycodestyle/issues/97
        pip install py
        # END: Temp fix
        pip install flake8 pytest pytest-cov pytest-pycodestyle fault>=3.1.1
        pip install kratos  # test optional dependency
        python setup.py install

    - name: Test with pytest
      run: |
        export PATH=$HOME/circt/build/bin:$PATH
        py.test --cov magma -v --cov-report term-missing tests
        pycodestyle magma/

    - name: Smoke test package
      run: |
        pushd /tmp
        python -c "import magma"
        popd

<<<<<<< HEAD
    - name: Test riscv_mini
      run: |
        cd examples/riscv_mini
        export PATH=$HOME/circt/build/bin:$PATH
        pip install -e git+https://github.com/phanrahan/mantle.git#egg=mantle
        pip install -e git+https://github.com/leonardt/mantle2.git#egg=mantle2
        pip install pytest pytest-pycodestyle
        pip install -e .
        # TODO(leonardt): Merge with top-level coverage
        pytest --pycodestyle tests/ riscv_mini/
        cd -

=======
>>>>>>> c7fbef93
    - name: Upload coverage
      run: |
        bash <(curl -s https://codecov.io/bash)<|MERGE_RESOLUTION|>--- conflicted
+++ resolved
@@ -88,7 +88,6 @@
         python -c "import magma"
         popd
 
-<<<<<<< HEAD
     - name: Test riscv_mini
       run: |
         cd examples/riscv_mini
@@ -101,8 +100,6 @@
         pytest --pycodestyle tests/ riscv_mini/
         cd -
 
-=======
->>>>>>> c7fbef93
     - name: Upload coverage
       run: |
         bash <(curl -s https://codecov.io/bash)