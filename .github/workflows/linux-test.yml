# This workflow will install Python dependencies, run tests and lint with a single version of Python
# For more information see: https://help.github.com/actions/language-and-framework-guides/using-python-with-github-actions

name: Linux Test

on:
  push:
  pull_request:

jobs:
  test:

    runs-on: ubuntu-latest
    strategy:
      matrix:
        python-version: ['3.8', '3.10']

    steps:
    - uses: actions/checkout@v2

    - name: Set up Python ${{ matrix.python-version }}
      uses: actions/setup-python@v2
      with:
        python-version: ${{ matrix.python-version }}

    - name: Install dependencies
      run: |
        sudo apt-get update
        sudo apt install -y verilator libgmp-dev libmpfr-dev libmpc-dev
        python -m pip install --upgrade pip
        # BEGIN: Temp fix, see
        # https://github.com/henry0312/pytest-pycodestyle/issues/97
        python -m pip install py
        # END: Temp fix
<<<<<<< HEAD
        pip install .
        pip install flake8 pytest pytest-cov pytest-pycodestyle fault>=3.1.1
=======
        python -m pip install .
        python -m pip install flake8 pytest pytest-cov pytest-pycodestyle fault>=3.1.1
        python -m pip install kratos  # test optional dependency
>>>>>>> 5706fb0f

    - name: Test with pytest
      run: |
        py.test --cov magma -v --cov-report term-missing tests
        pycodestyle magma/

    - name: Test optional dependencies
      run: |
        # TODO(leonardt): Ideally we only run specific tests
        pip install kratos  # test optional dependency
        pip install coreir  # test optional dependency
        py.test tests

    - name: Smoke test package
      run: |
        pushd /tmp
        python -c "import magma"
        popd

    - name: Test riscv_mini
      run: |
        cd examples/riscv_mini
        # TODO(leonardt): Merge with top-level coverage
        pytest --pycodestyle tests/ riscv_mini/
        cd -

    - name: Upload coverage
      run: |
        bash <(curl -s https://codecov.io/bash)<|MERGE_RESOLUTION|>--- conflicted
+++ resolved
@@ -32,14 +32,9 @@
         # https://github.com/henry0312/pytest-pycodestyle/issues/97
         python -m pip install py
         # END: Temp fix
-<<<<<<< HEAD
-        pip install .
-        pip install flake8 pytest pytest-cov pytest-pycodestyle fault>=3.1.1
-=======
         python -m pip install .
-        python -m pip install flake8 pytest pytest-cov pytest-pycodestyle fault>=3.1.1
-        python -m pip install kratos  # test optional dependency
->>>>>>> 5706fb0f
+        python -m pip install git+https://github.com/leonardt/fault@deprecate-coreir#egg=fault
+        python -m pip install flake8 pytest pytest-cov pytest-pycodestyle
 
     - name: Test with pytest
       run: |
@@ -48,10 +43,10 @@
 
     - name: Test optional dependencies
       run: |
-        # TODO(leonardt): Ideally we only run specific tests
-        pip install kratos  # test optional dependency
-        pip install coreir  # test optional dependency
-        py.test tests
+        python -m pip install kratos
+        py.test tests/test_syntax/test_to_verilog.py
+        python -m pip install coreir
+        py.test tests/test_coreir
 
     - name: Smoke test package
       run: |
