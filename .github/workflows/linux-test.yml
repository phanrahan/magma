# This workflow will install Python dependencies, run tests and lint with a single version of Python
# For more information see: https://help.github.com/actions/language-and-framework-guides/using-python-with-github-actions

name: Linux Test

on:
  push:
  pull_request:

jobs:
  test:

    runs-on: ubuntu-latest
    strategy:
      matrix:
        python-version: ['3.8', '3.10']

    steps:
    - uses: actions/checkout@v2

    - name: Set up Python ${{ matrix.python-version }}
      uses: actions/setup-python@v2
      with:
        python-version: ${{ matrix.python-version }}

    - name: Install dependencies
      run: |
        sudo apt-get update
        sudo apt install -y verilator libgmp-dev libmpfr-dev libmpc-dev
        python -m pip install --upgrade pip
        # BEGIN: Temp fix, see
        # https://github.com/henry0312/pytest-pycodestyle/issues/97
        python -m pip install py
        # END: Temp fix
        python -m pip install .
<<<<<<< HEAD
        python -m pip install flake8 pytest pytest-cov pytest-pycodestyle
=======
        python -m pip install flake8 pytest pytest-cov pytest-pycodestyle fault>=3.1.1
        python -m pip install importlib-resources
        python -m pip install kratos  # test optional dependency
>>>>>>> 3d1fb5d2

    - name: Test without optional dependencies
      run: |
        # Quick check to make sure mlir works without coreir installed
        py.test tests/test_backend/test_mlir
        # Also check bind
        py.test tests/test_bind_unit.py

    - name: Test with optional dependencies
      run: |
        python -m pip install kratos coreir fault
        # Measure full coverage here with optional dependencies
        py.test --cov magma -v --cov-report term-missing tests
        pycodestyle magma/

    - name: Smoke test package
      run: |
        pushd /tmp
        python -c "import magma"
        popd

    - name: Test examples
      run: |
        cd examples
        # TODO(leonardt): Merge with top-level coverage
        pip install pylfsr
        pytest --pycodestyle tests/ . --ignore=riscv_mini
        cd -

    - name: Test icebreaker
      run: |
        cd examples/icebreaker-workshop/stopwatch
        # TODO(leonardt): Merge with top-level coverage
        pytest --pycodestyle stopwatch.py test_stopwatch.py
        cd -

    - name: Test riscv_mini
      run: |
        cd examples/riscv_mini
        # TODO(leonardt): Merge with top-level coverage
        pytest --pycodestyle tests/ riscv_mini/
        cd -

    - name: Upload coverage
      run: |
        bash <(curl -s https://codecov.io/bash)<|MERGE_RESOLUTION|>--- conflicted
+++ resolved
@@ -33,13 +33,9 @@
         python -m pip install py
         # END: Temp fix
         python -m pip install .
-<<<<<<< HEAD
-        python -m pip install flake8 pytest pytest-cov pytest-pycodestyle
-=======
         python -m pip install flake8 pytest pytest-cov pytest-pycodestyle fault>=3.1.1
         python -m pip install importlib-resources
         python -m pip install kratos  # test optional dependency
->>>>>>> 3d1fb5d2
 
     - name: Test without optional dependencies
       run: |
