name: Linux Deploy

on:
  push:
    tags:
      - v*

jobs:
  deploy:

    runs-on: ubuntu-latest
    if: github.repository == 'leonardt/magma'

    steps:
    - uses: actions/checkout@v2
    - name: Set up Python 3.8
      uses: actions/setup-python@v2
      with:
        python-version: 3.8
    - name: Install dependencies
      run: |
        sudo apt install -y verilator libgmp-dev libmpfr-dev libmpc-dev
        python -m pip install --upgrade pip
        # BEGIN: Temp fix, see
        # https://github.com/henry0312/pytest-pycodestyle/issues/97
        python -m pip install py
        # END: Temp fix
<<<<<<< HEAD
        python -m pip install git+https://github.com/leonardt/fault@deprecate-coreir#egg=fault
        python -m pip install flake8 pytest pytest-cov pytest-pycodestyle
=======
        python -m pip install flake8 pytest pytest-cov pytest-pycodestyle fault>=3.1.1
        python -m pip install importlib-resources
        python -m pip install kratos  # test optional dependency
>>>>>>> 3d1fb5d2
        python -m pip install -e .
    - name: Test with pytest
      run: |
        py.test --cov magma -v --cov-report term-missing tests
        pycodestyle magma/
    - name: Smoke test package
      run: |
        pushd /tmp
        python -c "import magma"
        popd
    - name: Install deploy packages
      shell: bash -l {0}
      run: |
          python -m pip install twine
    - name: Upload to PyPI
      shell: bash -l {0}
      run: |
          source .travis/deploy.sh
      env:
        PYPI_TOKEN: ${{ secrets.PYPI_TOKEN }}<|MERGE_RESOLUTION|>--- conflicted
+++ resolved
@@ -25,14 +25,11 @@
         # https://github.com/henry0312/pytest-pycodestyle/issues/97
         python -m pip install py
         # END: Temp fix
-<<<<<<< HEAD
         python -m pip install git+https://github.com/leonardt/fault@deprecate-coreir#egg=fault
+        # python -m pip install flake8 pytest pytest-cov pytest-pycodestyle fault>=3.1.1
         python -m pip install flake8 pytest pytest-cov pytest-pycodestyle
-=======
-        python -m pip install flake8 pytest pytest-cov pytest-pycodestyle fault>=3.1.1
         python -m pip install importlib-resources
         python -m pip install kratos  # test optional dependency
->>>>>>> 3d1fb5d2
         python -m pip install -e .
     - name: Test with pytest
       run: |
