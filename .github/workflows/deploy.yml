name: Linux Deploy

on:
  push:
    tags:
      - v*

jobs:
  deploy:

    runs-on: ubuntu-latest
    if: github.repository == 'leonardt/magma'

    steps:
    - uses: actions/checkout@v2
    - name: Set up Python 3.8
      uses: actions/setup-python@v2
      with:
        python-version: 3.8
    - name: Install dependencies
      run: |
        sudo apt install -y verilator libgmp-dev libmpfr-dev libmpc-dev
        python -m pip install --upgrade pip
        # BEGIN: Temp fix, see
        # https://github.com/henry0312/pytest-pycodestyle/issues/97
        python -m pip install py
        # END: Temp fix
<<<<<<< HEAD
        pip install flake8 pytest pytest-cov pytest-pycodestyle fault>=3.1.1
        python setup.py install
=======
        python -m pip install flake8 pytest pytest-cov pytest-pycodestyle fault>=3.1.1
        python -m pip install kratos  # test optional dependency
        python -m pip install -e .
>>>>>>> 5706fb0f
    - name: Test with pytest
      run: |
        py.test --cov magma -v --cov-report term-missing tests
        pycodestyle magma/
    - name: Smoke test package
      run: |
        pushd /tmp
        python -c "import magma"
        popd
    - name: Install deploy packages
      shell: bash -l {0}
      run: |
          python -m pip install twine
    - name: Upload to PyPI
      shell: bash -l {0}
      run: |
          source .travis/deploy.sh
      env:
        PYPI_PASSWORD: ${{ secrets.PYPI_PASSWORD }}<|MERGE_RESOLUTION|>--- conflicted
+++ resolved
@@ -25,14 +25,9 @@
         # https://github.com/henry0312/pytest-pycodestyle/issues/97
         python -m pip install py
         # END: Temp fix
-<<<<<<< HEAD
-        pip install flake8 pytest pytest-cov pytest-pycodestyle fault>=3.1.1
-        python setup.py install
-=======
-        python -m pip install flake8 pytest pytest-cov pytest-pycodestyle fault>=3.1.1
-        python -m pip install kratos  # test optional dependency
+        python -m pip install git+https://github.com/leonardt/fault@deprecate-coreir#egg=fault
+        python -m pip install flake8 pytest pytest-cov pytest-pycodestyle
         python -m pip install -e .
->>>>>>> 5706fb0f
     - name: Test with pytest
       run: |
         py.test --cov magma -v --cov-report term-missing tests
